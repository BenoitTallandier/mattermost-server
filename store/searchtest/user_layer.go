// Copyright (c) 2015-present Mattermost, Inc. All Rights Reserved.
// See LICENSE.txt for license information.

package searchtest

import (
	"testing"

	"github.com/mattermost/mattermost-server/v5/model"
	"github.com/mattermost/mattermost-server/v5/store"
	"github.com/stretchr/testify/require"
)

var searchUserStoreTests = []searchTest{
	{
		Name: "Should retrieve all users in a channel if the search term is empty",
		Fn:   testGetAllUsersInChannelWithEmptyTerm,
		Tags: []string{ENGINE_ALL},
	},
	{
		Name: "Should honor channel restrictions when autocompleting users",
		Fn:   testHonorChannelRestrictionsAutocompletingUsers,
		Tags: []string{ENGINE_ELASTICSEARCH},
	},
	{
		Name: "Should honor team restrictions when autocompleting users",
		Fn:   testHonorTeamRestrictionsAutocompletingUsers,
		Tags: []string{ENGINE_ELASTICSEARCH},
	},
	{
		Name:        "Should return nothing if the user can't access the channels of a given search",
		Fn:          testShouldReturnNothingWithoutProperAccess,
		Tags:        []string{ENGINE_ALL},
		Skip:        true,
		SkipMessage: "Failing when the ListOfAllowedChannels property is empty",
	},
	{
		Name: "Should autocomplete for user using username",
		Fn:   testAutocompleteUserByUsername,
		Tags: []string{ENGINE_ALL},
	},
	{
		Name: "Should autocomplete user searching by first name",
		Fn:   testAutocompleteUserByFirstName,
		Tags: []string{ENGINE_ALL},
	},
	{
		Name: "Should autocomplete user searching by last name",
		Fn:   testAutocompleteUserByLastName,
		Tags: []string{ENGINE_ALL},
	},
	{
		Name: "Should autocomplete for user using nickname",
		Fn:   testAutocompleteUserByNickName,
		Tags: []string{ENGINE_ALL},
	},
	{
		Name:        "Should autocomplete for user using email",
		Fn:          testAutocompleteUserByEmail,
		Tags:        []string{ENGINE_ALL},
		Skip:        true,
		SkipMessage: "Failing for multiple different reasons in the engines",
	},
	{
		Name: "Should be able not to match specific queries with mail",
		Fn:   testShouldNotMatchSpecificQueriesEmail,
		Tags: []string{ENGINE_ALL},
	},
	{
		Name: "Should be able to autocomplete a user by part of its username splitted by Dot",
		Fn:   testAutocompleteUserByUsernameWithDot,
		Tags: []string{ENGINE_ELASTICSEARCH},
	},
	{
		Name: "Should be able to autocomplete a user by part of its username splitted by underscore",
		Fn:   testAutocompleteUserByUsernameWithUnderscore,
		Tags: []string{ENGINE_ELASTICSEARCH},
	},
	{
		Name: "Should be able to autocomplete a user by part of its username splitted by hyphen",
		Fn:   testAutocompleteUserByUsernameWithHyphen,
		Tags: []string{ENGINE_ELASTICSEARCH},
	},
	{
		Name: "Should escape the percentage character",
		Fn:   testShouldEscapePercentageCharacter,
		Tags: []string{ENGINE_ALL},
	},
	{
		Name: "Should escape the dash character",
		Fn:   testShouldEscapeUnderscoreCharacter,
		Tags: []string{ENGINE_ALL},
	},
	{
		Name: "Should be able to search inactive users",
		Fn:   testShouldBeAbleToSearchInactiveUsers,
		Tags: []string{ENGINE_POSTGRES, ENGINE_MYSQL},
	},
	{
		Name: "Should be able to search filtering by role",
		Fn:   testShouldBeAbleToSearchFilteringByRole,
		Tags: []string{ENGINE_POSTGRES, ENGINE_MYSQL},
	},
	{
		Name: "Should ignore leading @ when searching users",
		Fn:   testShouldIgnoreLeadingAtSymbols,
		Tags: []string{ENGINE_MYSQL, ENGINE_POSTGRES},
	},
	{
		Name: "Should search users in a case insensitive manner",
		Fn:   testSearchUsersShouldBeCaseInsensitive,
		Tags: []string{ENGINE_ALL},
	},
	{
		Name: "Should support one or two character usernames and first/last names in search",
		Fn:   testSearchOneTwoCharUsersnameAndFirstLastNames,
		Tags: []string{ENGINE_ALL},
	},
	{
		Name: "Should support Korean characters",
		Fn:   testShouldSupportKoreanCharacters,
		Tags: []string{ENGINE_ALL},
	},
	{
		Name: "Should support search with a hyphen at the end of the term",
		Fn:   testSearchWithHyphenAtTheEndOfTheTerm,
		Tags: []string{ENGINE_ALL},
	},
	{
		Name: "Should support search all users in a team",
		Fn:   testSearchUsersInTeam,
		Tags: []string{ENGINE_ELASTICSEARCH},
	},
	{
		Name: "Should support search users by full name",
		Fn:   testSearchUsersByFullName,
		Tags: []string{ENGINE_ALL},
	},
	{
		Name: "Should support search all users in a team with username containing a dot",
		Fn:   testSearchUsersInTeamUsernameWithDot,
		Tags: []string{ENGINE_ALL},
	},
	{
		Name: "Should support search all users in a team with username containing a hyphen",
		Fn:   testSearchUsersInTeamUsernameWithHyphen,
		Tags: []string{ENGINE_ALL},
	},
	{
		Name: "Should support search all users in a team with username containing a underscore",
		Fn:   testSearchUsersInTeamUsernameWithUnderscore,
		Tags: []string{ENGINE_ALL},
	},
}

func TestSearchUserStore(t *testing.T, s store.Store, testEngine *SearchTestEngine) {
	th := &SearchTestHelper{
		Store: s,
	}
	err := th.SetupBasicFixtures()
	require.Nil(t, err)
	defer th.CleanFixtures()
	runTestSearch(t, testEngine, searchUserStoreTests, th)
}

func testGetAllUsersInChannelWithEmptyTerm(t *testing.T, th *SearchTestHelper) {
	options := &model.UserSearchOptions{
		AllowFullNames: true,
		Limit:          model.USER_SEARCH_DEFAULT_LIMIT,
	}
	users, err := th.Store.User().AutocompleteUsersInChannel(th.Team.Id, th.ChannelBasic.Id, "", options)
	require.Nil(t, err)
	th.assertUsersMatchInAnyOrder(t, []*model.User{th.User}, users.InChannel)
	th.assertUsersMatchInAnyOrder(t, []*model.User{th.User2}, users.OutOfChannel)
}
func testHonorChannelRestrictionsAutocompletingUsers(t *testing.T, th *SearchTestHelper) {
	userAlternate, err := th.createUser("user-alternate", "user-alternate", "user", "alternate")
	require.Nil(t, err)
	defer th.deleteUser(userAlternate)
	err = th.addUserToTeams(userAlternate, []string{th.Team.Id})
	require.Nil(t, err)
	_, err = th.addUserToChannels(userAlternate, []string{th.ChannelBasic.Id})
	require.Nil(t, err)
	options := &model.UserSearchOptions{
		AllowFullNames:   true,
		Limit:            model.USER_SEARCH_DEFAULT_LIMIT,
		ViewRestrictions: &model.ViewUsersRestrictions{Channels: []string{th.ChannelBasic.Id}},
	}
	t.Run("Autocomplete users with channel restrictions", func(t *testing.T) {
		users, apperr := th.Store.User().AutocompleteUsersInChannel(th.Team.Id, th.ChannelBasic.Id, "", options)
		require.Nil(t, apperr)
		th.assertUsersMatchInAnyOrder(t, []*model.User{th.User, userAlternate}, users.InChannel)
		th.assertUsersMatchInAnyOrder(t, []*model.User{}, users.OutOfChannel)
	})
	t.Run("Autocomplete users with term and channel restrictions", func(t *testing.T) {
		users, apperr := th.Store.User().AutocompleteUsersInChannel(th.Team.Id, th.ChannelBasic.Id, "alt", options)
		require.Nil(t, apperr)
		th.assertUsersMatchInAnyOrder(t, []*model.User{userAlternate}, users.InChannel)
		th.assertUsersMatchInAnyOrder(t, []*model.User{}, users.OutOfChannel)
	})
	t.Run("Autocomplete users with all channels restricted", func(t *testing.T) {
		options.ViewRestrictions = &model.ViewUsersRestrictions{Channels: []string{}}
		users, apperr := th.Store.User().AutocompleteUsersInChannel(th.Team.Id, th.ChannelBasic.Id, "", options)
		require.Nil(t, apperr)
		th.assertUsersMatchInAnyOrder(t, []*model.User{}, users.InChannel)
		th.assertUsersMatchInAnyOrder(t, []*model.User{}, users.OutOfChannel)
	})
}
func testHonorTeamRestrictionsAutocompletingUsers(t *testing.T, th *SearchTestHelper) {
	userAlternate, err := th.createUser("user-alternate", "user-alternate", "user", "alternate")
	defer th.deleteUser(userAlternate)
	require.Nil(t, err)
<<<<<<< HEAD
	defer func() { require.Nil(t, s.User().PermanentDelete(u3.Id)) }()
	_, nErr := s.Bot().Save(&model.Bot{
		UserId:   u3.Id,
		Username: u3.Username,
		OwnerId:  u1.Id,
	})
	require.Nil(t, nErr)
	u3.IsBot = true
	defer func() { require.Nil(t, s.Bot().PermanentDelete(u3.Id)) }()

	u5 := &model.User{
		Username:  "yu" + model.NewId(),
		FirstName: "En",
		LastName:  "Yu",
		Nickname:  "enyu",
		Email:     makeEmail(),
=======
	err = th.addUserToTeams(userAlternate, []string{th.AnotherTeam.Id})
	require.Nil(t, err)
	_, err = th.addUserToChannels(userAlternate, []string{th.ChannelAnotherTeam.Id})
	require.Nil(t, err)
	options := &model.UserSearchOptions{
		AllowFullNames:   true,
		Limit:            model.USER_SEARCH_DEFAULT_LIMIT,
		ViewRestrictions: &model.ViewUsersRestrictions{Teams: []string{th.Team.Id}},
	}
	t.Run("Should return results for users in the team", func(t *testing.T) {
		users, apperr := th.Store.User().AutocompleteUsersInChannel(th.Team.Id, th.ChannelBasic.Id, "", options)
		require.Nil(t, apperr)
		th.assertUsersMatchInAnyOrder(t, []*model.User{th.User}, users.InChannel)
		th.assertUsersMatchInAnyOrder(t, []*model.User{th.User2}, users.OutOfChannel)
	})
	t.Run("Should return empty because we're filtering all the teams", func(t *testing.T) {
		options.ViewRestrictions = &model.ViewUsersRestrictions{Teams: []string{}}
		users, apperr := th.Store.User().AutocompleteUsersInChannel(th.Team.Id, th.ChannelBasic.Id, "", options)
		require.Nil(t, apperr)
		th.assertUsersMatchInAnyOrder(t, []*model.User{}, users.InChannel)
		th.assertUsersMatchInAnyOrder(t, []*model.User{}, users.OutOfChannel)
	})
}
func testShouldReturnNothingWithoutProperAccess(t *testing.T, th *SearchTestHelper) {
	options := &model.UserSearchOptions{
		AllowFullNames:        true,
		Limit:                 model.USER_SEARCH_DEFAULT_LIMIT,
		ListOfAllowedChannels: []string{th.ChannelBasic.Id},
	}
	t.Run("Should return results users for the defined channel in the list", func(t *testing.T) {
		users, apperr := th.Store.User().AutocompleteUsersInChannel(th.Team.Id, th.ChannelBasic.Id, "", options)
		require.Nil(t, apperr)
		th.assertUsersMatchInAnyOrder(t, []*model.User{th.User}, users.InChannel)
		th.assertUsersMatchInAnyOrder(t, []*model.User{}, users.OutOfChannel)
	})
	t.Run("Should return empty because we're filtering all the channels", func(t *testing.T) {
		options.ListOfAllowedChannels = []string{}
		users, apperr := th.Store.User().AutocompleteUsersInChannel(th.Team.Id, th.ChannelBasic.Id, "", options)
		require.Nil(t, apperr)
		th.assertUsersMatchInAnyOrder(t, []*model.User{}, users.InChannel)
		th.assertUsersMatchInAnyOrder(t, []*model.User{}, users.OutOfChannel)
	})
}
func testAutocompleteUserByUsername(t *testing.T, th *SearchTestHelper) {
	userAlternate, err := th.createUser("alternateusername", "alternatenick", "user", "alternate")
	require.Nil(t, err)
	defer th.deleteUser(userAlternate)
	err = th.addUserToTeams(userAlternate, []string{th.Team.Id})
	require.Nil(t, err)
	_, err = th.addUserToChannels(userAlternate, []string{th.ChannelBasic.Id})
	require.Nil(t, err)
	options := &model.UserSearchOptions{
		AllowFullNames: false,
		Limit:          model.USER_SEARCH_DEFAULT_LIMIT,
>>>>>>> 729a84a3
	}
	users, apperr := th.Store.User().AutocompleteUsersInChannel(th.Team.Id, th.ChannelBasic.Id, "basicusername", options)
	require.Nil(t, apperr)
	th.assertUsersMatchInAnyOrder(t, []*model.User{th.User}, users.InChannel)
	th.assertUsersMatchInAnyOrder(t, []*model.User{th.User2}, users.OutOfChannel)
}
func testAutocompleteUserByFirstName(t *testing.T, th *SearchTestHelper) {
	userAlternate, err := th.createUser("user-alternate", "user-alternate", "altfirstname", "lastname")
	require.Nil(t, err)
	defer th.deleteUser(userAlternate)
	err = th.addUserToTeams(userAlternate, []string{th.Team.Id})
	require.Nil(t, err)
	_, err = th.addUserToChannels(userAlternate, []string{th.ChannelBasic.Id})
	require.Nil(t, err)
	options := &model.UserSearchOptions{
		AllowFullNames: true,
		Limit:          model.USER_SEARCH_DEFAULT_LIMIT,
	}
	t.Run("Should autocomplete users when the first name is unique", func(t *testing.T) {
		users, apperr := th.Store.User().AutocompleteUsersInChannel(th.Team.Id, th.ChannelBasic.Id, "altfirstname", options)
		require.Nil(t, apperr)
		th.assertUsersMatchInAnyOrder(t, []*model.User{userAlternate}, users.InChannel)
		th.assertUsersMatchInAnyOrder(t, []*model.User{}, users.OutOfChannel)
	})
	t.Run("Should autocomplete users for in the channel and out of the channel with the same first name", func(t *testing.T) {
		users, apperr := th.Store.User().AutocompleteUsersInChannel(th.Team.Id, th.ChannelBasic.Id, "basicfirstname", options)
		require.Nil(t, apperr)
		th.assertUsersMatchInAnyOrder(t, []*model.User{th.User}, users.InChannel)
		th.assertUsersMatchInAnyOrder(t, []*model.User{th.User2}, users.OutOfChannel)
	})
}
func testAutocompleteUserByLastName(t *testing.T, th *SearchTestHelper) {
	userAlternate, err := th.createUser("user-alternate", "user-alternate", "firstname", "altlastname")
	require.Nil(t, err)
	defer th.deleteUser(userAlternate)
	err = th.addUserToTeams(userAlternate, []string{th.Team.Id})
	require.Nil(t, err)
<<<<<<< HEAD
	channel, nErr := s.Channel().Save(&model.Channel{TeamId: team.Id, Name: "c1", DisplayName: "c1", Type: model.CHANNEL_OPEN}, -1)
	require.Nil(t, nErr)

	_, err = s.Team().SaveMember(&model.TeamMember{TeamId: team.Id, UserId: u1.Id}, -1)
=======
	_, err = th.addUserToChannels(userAlternate, []string{th.ChannelBasic.Id})
	require.Nil(t, err)
	options := &model.UserSearchOptions{
		AllowFullNames: true,
		Limit:          model.USER_SEARCH_DEFAULT_LIMIT,
	}
	t.Run("Should return results when the last name is unique", func(t *testing.T) {
		users, apperr := th.Store.User().AutocompleteUsersInChannel(th.Team.Id, th.ChannelBasic.Id, "altlastname", options)
		require.Nil(t, apperr)
		th.assertUsersMatchInAnyOrder(t, []*model.User{userAlternate}, users.InChannel)
		th.assertUsersMatchInAnyOrder(t, []*model.User{}, users.OutOfChannel)
	})
	t.Run("Should return results for in the channel and out of the channel with the same last name", func(t *testing.T) {
		users, apperr := th.Store.User().AutocompleteUsersInChannel(th.Team.Id, th.ChannelBasic.Id, "basiclastname", options)
		require.Nil(t, apperr)
		th.assertUsersMatchInAnyOrder(t, []*model.User{th.User}, users.InChannel)
		th.assertUsersMatchInAnyOrder(t, []*model.User{th.User2}, users.OutOfChannel)
	})
}
func testAutocompleteUserByNickName(t *testing.T, th *SearchTestHelper) {
	userAlternate, err := th.createUser("alternateusername", "alternatenickname", "firstname", "altlastname")
>>>>>>> 729a84a3
	require.Nil(t, err)
	defer th.deleteUser(userAlternate)
	err = th.addUserToTeams(userAlternate, []string{th.Team.Id})
	require.Nil(t, err)
	_, err = th.addUserToChannels(userAlternate, []string{th.ChannelBasic.Id})
	require.Nil(t, err)
	options := &model.UserSearchOptions{
		AllowFullNames: true,
		Limit:          model.USER_SEARCH_DEFAULT_LIMIT,
	}
	t.Run("Should return results when the nickname is unique", func(t *testing.T) {
		users, apperr := th.Store.User().AutocompleteUsersInChannel(th.Team.Id, th.ChannelBasic.Id, "alternatenickname", options)
		require.Nil(t, apperr)
		th.assertUsersMatchInAnyOrder(t, []*model.User{userAlternate}, users.InChannel)
		th.assertUsersMatchInAnyOrder(t, []*model.User{}, users.OutOfChannel)
	})
	t.Run("Should return users that share the same part of the nickname", func(t *testing.T) {
		users, apperr := th.Store.User().AutocompleteUsersInChannel(th.Team.Id, th.ChannelBasic.Id, "basicnickname", options)
		require.Nil(t, apperr)
		th.assertUsersMatchInAnyOrder(t, []*model.User{th.User}, users.InChannel)
		th.assertUsersMatchInAnyOrder(t, []*model.User{th.User2}, users.OutOfChannel)
	})
}
func testAutocompleteUserByEmail(t *testing.T, th *SearchTestHelper) {
	userAlternate, err := th.createUser("alternateusername", "alternatenickname", "firstname", "altlastname")
	require.Nil(t, err)
	userAlternate.Email = "useralt@test.email.com"
	_, apperr := th.Store.User().Update(userAlternate, false)
	require.Nil(t, apperr)
	defer th.deleteUser(userAlternate)
	err = th.addUserToTeams(userAlternate, []string{th.Team.Id})
	require.Nil(t, err)
	_, err = th.addUserToChannels(userAlternate, []string{th.ChannelBasic.Id})
	require.Nil(t, err)
	options := &model.UserSearchOptions{
		AllowEmails: true,
		Limit:       model.USER_SEARCH_DEFAULT_LIMIT,
	}
	t.Run("Should autocomplete users when the email is unique", func(t *testing.T) {
		users, apperr := th.Store.User().AutocompleteUsersInChannel(th.Team.Id, th.ChannelBasic.Id, "useralt@test.email.com", options)
		require.Nil(t, apperr)
		th.assertUsersMatchInAnyOrder(t, []*model.User{userAlternate}, users.InChannel)
		th.assertUsersMatchInAnyOrder(t, []*model.User{}, users.OutOfChannel)
	})
	t.Run("Should autocomplete users that share the same email user prefix", func(t *testing.T) {
		users, apperr := th.Store.User().AutocompleteUsersInChannel(th.Team.Id, th.ChannelBasic.Id, "success_", options)
		require.Nil(t, apperr)
		th.assertUsersMatchInAnyOrder(t, []*model.User{th.User}, users.InChannel)
		th.assertUsersMatchInAnyOrder(t, []*model.User{th.User2}, users.OutOfChannel)
	})
	t.Run("Should autocomplete users that share the same email domain", func(t *testing.T) {
		users, apperr := th.Store.User().AutocompleteUsersInChannel(th.Team.Id, th.ChannelBasic.Id, "simulator.amazon.com", options)
		require.Nil(t, apperr)
		th.assertUsersMatchInAnyOrder(t, []*model.User{th.User}, users.InChannel)
		th.assertUsersMatchInAnyOrder(t, []*model.User{th.User2}, users.OutOfChannel)
	})
	t.Run("Should search users when the email is unique", func(t *testing.T) {
		users, apperr := th.Store.User().Search(th.Team.Id, "useralt@test.email.com", options)
		require.Nil(t, apperr)
		th.assertUsersMatchInAnyOrder(t, []*model.User{userAlternate}, users)
	})
	t.Run("Should search users that share the same email user prefix", func(t *testing.T) {
		users, apperr := th.Store.User().Search(th.Team.Id, "success_", options)
		require.Nil(t, apperr)
		th.assertUsersMatchInAnyOrder(t, []*model.User{th.User}, users)
	})
	t.Run("Should search users that share the same email domain", func(t *testing.T) {
		users, apperr := th.Store.User().Search(th.Team.Id, "simulator.amazon.com", options)
		require.Nil(t, apperr)
		th.assertUsersMatchInAnyOrder(t, []*model.User{th.User}, users)
	})
}
func testShouldNotMatchSpecificQueriesEmail(t *testing.T, th *SearchTestHelper) {
	options := &model.UserSearchOptions{
		AllowEmails: false,
		Limit:       model.USER_SEARCH_DEFAULT_LIMIT,
	}
	users, apperr := th.Store.User().AutocompleteUsersInChannel(th.Team.Id, th.ChannelBasic.Id, "success_", options)
	require.Nil(t, apperr)
	th.assertUsersMatchInAnyOrder(t, []*model.User{}, users.InChannel)
	th.assertUsersMatchInAnyOrder(t, []*model.User{}, users.OutOfChannel)
}
func testAutocompleteUserByUsernameWithDot(t *testing.T, th *SearchTestHelper) {
	userAlternate, err := th.createUser("alternate.username", "alternatenickname", "firstname", "altlastname")
	require.Nil(t, err)
	defer th.deleteUser(userAlternate)
	err = th.addUserToTeams(userAlternate, []string{th.Team.Id})
	require.Nil(t, err)
	_, err = th.addUserToChannels(userAlternate, []string{th.ChannelBasic.Id})
	require.Nil(t, err)
	options := &model.UserSearchOptions{
		Limit: model.USER_SEARCH_DEFAULT_LIMIT,
	}
	t.Run("Should return results when searching for the whole username with Dot", func(t *testing.T) {
		users, apperr := th.Store.User().AutocompleteUsersInChannel(th.Team.Id, th.ChannelBasic.Id, "alternate.username", options)
		require.Nil(t, apperr)
		th.assertUsersMatchInAnyOrder(t, []*model.User{userAlternate}, users.InChannel)
		th.assertUsersMatchInAnyOrder(t, []*model.User{}, users.OutOfChannel)
	})
	t.Run("Should return results when searching for part of the username including the Dot", func(t *testing.T) {
		users, apperr := th.Store.User().AutocompleteUsersInChannel(th.Team.Id, th.ChannelBasic.Id, ".username", options)
		require.Nil(t, apperr)
		th.assertUsersMatchInAnyOrder(t, []*model.User{userAlternate}, users.InChannel)
		th.assertUsersMatchInAnyOrder(t, []*model.User{}, users.OutOfChannel)
	})
	t.Run("Should return results when searching for part of the username not including the Dot", func(t *testing.T) {
		users, apperr := th.Store.User().AutocompleteUsersInChannel(th.Team.Id, th.ChannelBasic.Id, "username", options)
		require.Nil(t, apperr)
		th.assertUsersMatchInAnyOrder(t, []*model.User{userAlternate}, users.InChannel)
		th.assertUsersMatchInAnyOrder(t, []*model.User{}, users.OutOfChannel)
	})
}
func testAutocompleteUserByUsernameWithUnderscore(t *testing.T, th *SearchTestHelper) {
	userAlternate, err := th.createUser("alternate_username", "alternatenickname", "firstname", "altlastname")
	require.Nil(t, err)
	defer th.deleteUser(userAlternate)
	err = th.addUserToTeams(userAlternate, []string{th.Team.Id})
	require.Nil(t, err)
	_, err = th.addUserToChannels(userAlternate, []string{th.ChannelBasic.Id})
	require.Nil(t, err)
	options := &model.UserSearchOptions{
		Limit: model.USER_SEARCH_DEFAULT_LIMIT,
	}
	t.Run("Should return results when searching for the whole username with underscore", func(t *testing.T) {
		users, apperr := th.Store.User().AutocompleteUsersInChannel(th.Team.Id, th.ChannelBasic.Id, "alternate_username", options)
		require.Nil(t, apperr)
		th.assertUsersMatchInAnyOrder(t, []*model.User{userAlternate}, users.InChannel)
		th.assertUsersMatchInAnyOrder(t, []*model.User{}, users.OutOfChannel)
	})
	t.Run("Should return results when searching for part of the username including the underscore", func(t *testing.T) {
		users, apperr := th.Store.User().AutocompleteUsersInChannel(th.Team.Id, th.ChannelBasic.Id, "_username", options)
		require.Nil(t, apperr)
		th.assertUsersMatchInAnyOrder(t, []*model.User{userAlternate}, users.InChannel)
		th.assertUsersMatchInAnyOrder(t, []*model.User{}, users.OutOfChannel)
	})
	t.Run("Should return results when searching for part of the username not including the underscore", func(t *testing.T) {
		users, apperr := th.Store.User().AutocompleteUsersInChannel(th.Team.Id, th.ChannelBasic.Id, "username", options)
		require.Nil(t, apperr)
		th.assertUsersMatchInAnyOrder(t, []*model.User{userAlternate}, users.InChannel)
		th.assertUsersMatchInAnyOrder(t, []*model.User{}, users.OutOfChannel)
	})
}
func testAutocompleteUserByUsernameWithHyphen(t *testing.T, th *SearchTestHelper) {
	userAlternate, err := th.createUser("alternate-username", "alternatenickname", "firstname", "altlastname")
	require.Nil(t, err)
	defer th.deleteUser(userAlternate)
	err = th.addUserToTeams(userAlternate, []string{th.Team.Id})
	require.Nil(t, err)
	_, err = th.addUserToChannels(userAlternate, []string{th.ChannelBasic.Id})
	require.Nil(t, err)
	options := &model.UserSearchOptions{
		Limit: model.USER_SEARCH_DEFAULT_LIMIT,
	}
	t.Run("Should return results when searching for the whole username with hyphen", func(t *testing.T) {
		users, apperr := th.Store.User().AutocompleteUsersInChannel(th.Team.Id, th.ChannelBasic.Id, "alternate-username", options)
		require.Nil(t, apperr)
		th.assertUsersMatchInAnyOrder(t, []*model.User{userAlternate}, users.InChannel)
		th.assertUsersMatchInAnyOrder(t, []*model.User{}, users.OutOfChannel)
	})
	t.Run("Should return results when searching for part of the username including the hyphen", func(t *testing.T) {
		users, apperr := th.Store.User().AutocompleteUsersInChannel(th.Team.Id, th.ChannelBasic.Id, "-username", options)
		require.Nil(t, apperr)
		th.assertUsersMatchInAnyOrder(t, []*model.User{userAlternate}, users.InChannel)
		th.assertUsersMatchInAnyOrder(t, []*model.User{}, users.OutOfChannel)
	})
	t.Run("Should return results when searching for part of the username not including the hyphen", func(t *testing.T) {
		users, apperr := th.Store.User().AutocompleteUsersInChannel(th.Team.Id, th.ChannelBasic.Id, "username", options)
		require.Nil(t, apperr)
		th.assertUsersMatchInAnyOrder(t, []*model.User{userAlternate}, users.InChannel)
		th.assertUsersMatchInAnyOrder(t, []*model.User{}, users.OutOfChannel)
	})
}
func testShouldEscapePercentageCharacter(t *testing.T, th *SearchTestHelper) {
	userAlternate, err := th.createUser("alternateusername", "alternate%nickname", "firstname", "altlastname")
	require.Nil(t, err)
<<<<<<< HEAD
	defer func() { require.Nil(t, s.Team().PermanentDelete(team1.Id)) }()
	channel1, nErr := s.Channel().Save(&model.Channel{TeamId: team1.Id, Name: "channel", DisplayName: "Test One", Type: model.CHANNEL_OPEN}, -1)
	require.Nil(t, nErr)
	channel2, nErr := s.Channel().Save(&model.Channel{TeamId: team1.Id, Name: "channel-second", DisplayName: "Test Two", Type: model.CHANNEL_OPEN}, -1)
	require.Nil(t, nErr)

	// Channels for team 2
	team2, err := s.Team().Save(&model.Team{Name: "team2", DisplayName: "team2", Type: model.TEAM_OPEN})
	require.Nil(t, err)
	defer func() { require.Nil(t, s.Team().PermanentDelete(team2.Id)) }()
	channel3, nErr := s.Channel().Save(&model.Channel{TeamId: team2.Id, Name: "channel_third", DisplayName: "Test Three", Type: model.CHANNEL_OPEN}, -1)
	require.Nil(t, nErr)

	// Users in team 1
	user1, err := s.User().Save(createUser("test.one", "userone", "User", "One"))
=======
	defer th.deleteUser(userAlternate)
	err = th.addUserToTeams(userAlternate, []string{th.Team.Id})
	require.Nil(t, err)
	_, err = th.addUserToChannels(userAlternate, []string{th.ChannelBasic.Id})
	require.Nil(t, err)
	options := &model.UserSearchOptions{
		Limit: model.USER_SEARCH_DEFAULT_LIMIT,
	}
	t.Run("Should autocomplete users escaping percentage symbol", func(t *testing.T) {
		users, apperr := th.Store.User().AutocompleteUsersInChannel(th.Team.Id, th.ChannelBasic.Id, "alternate%", options)
		require.Nil(t, apperr)
		th.assertUsersMatchInAnyOrder(t, []*model.User{userAlternate}, users.InChannel)
		th.assertUsersMatchInAnyOrder(t, []*model.User{}, users.OutOfChannel)
	})
	t.Run("Should search users escaping percentage symbol", func(t *testing.T) {
		users, apperr := th.Store.User().Search(th.Team.Id, "alternate%", options)
		require.Nil(t, apperr)
		th.assertUsersMatchInAnyOrder(t, []*model.User{userAlternate}, users)
	})
}
func testShouldEscapeUnderscoreCharacter(t *testing.T, th *SearchTestHelper) {
	userAlternate, err := th.createUser("alternate_username", "alternatenickname", "firstname", "altlastname")
	require.Nil(t, err)
	defer th.deleteUser(userAlternate)
	err = th.addUserToTeams(userAlternate, []string{th.Team.Id})
	require.Nil(t, err)
	_, err = th.addUserToChannels(userAlternate, []string{th.ChannelBasic.Id})
>>>>>>> 729a84a3
	require.Nil(t, err)
	options := &model.UserSearchOptions{
		Limit: model.USER_SEARCH_DEFAULT_LIMIT,
	}
	t.Run("Should autocomplete users escaping underscore symbol", func(t *testing.T) {
		users, apperr := th.Store.User().AutocompleteUsersInChannel(th.Team.Id, th.ChannelBasic.Id, "alternate_", options)
		require.Nil(t, apperr)
		th.assertUsersMatchInAnyOrder(t, []*model.User{userAlternate}, users.InChannel)
		th.assertUsersMatchInAnyOrder(t, []*model.User{}, users.OutOfChannel)
	})
	t.Run("Should search users escaping underscore symbol", func(t *testing.T) {
		users, apperr := th.Store.User().Search(th.Team.Id, "alternate_", options)
		require.Nil(t, apperr)
		th.assertUsersMatchInAnyOrder(t, []*model.User{userAlternate}, users)
	})
}

func testShouldBeAbleToSearchInactiveUsers(t *testing.T, th *SearchTestHelper) {
	userAlternate, err := th.createUser("alternate-username", "alternatenickname", "firstname", "altlastname")
	require.Nil(t, err)
	userAlternate.DeleteAt = model.GetMillis()
	_, apperr := th.Store.User().Update(userAlternate, true)
	require.Nil(t, apperr)
	defer th.deleteUser(userAlternate)
	err = th.addUserToTeams(userAlternate, []string{th.Team.Id})
	require.Nil(t, err)
	_, err = th.addUserToChannels(userAlternate, []string{th.ChannelBasic.Id})
	require.Nil(t, err)
	options := &model.UserSearchOptions{
		AllowInactive: true,
		Limit:         model.USER_SEARCH_DEFAULT_LIMIT,
	}
	t.Run("Should autocomplete inactive users if we allow it", func(t *testing.T) {
		users, apperr := th.Store.User().AutocompleteUsersInChannel(th.Team.Id, th.ChannelBasic.Id, "alternate-username", options)
		require.Nil(t, apperr)
		th.assertUsersMatchInAnyOrder(t, []*model.User{userAlternate}, users.InChannel)
		th.assertUsersMatchInAnyOrder(t, []*model.User{}, users.OutOfChannel)
	})
	t.Run("Should search inactive users if we allow it", func(t *testing.T) {
		users, apperr := th.Store.User().Search(th.Team.Id, "alternate-username", options)
		require.Nil(t, apperr)
		th.assertUsersMatchInAnyOrder(t, []*model.User{userAlternate}, users)
	})
	t.Run("Shouldn't autocomplete inactive users if we don't allow it", func(t *testing.T) {
		options.AllowInactive = false
		users, apperr := th.Store.User().AutocompleteUsersInChannel(th.Team.Id, th.ChannelBasic.Id, "alternate-username", options)
		require.Nil(t, apperr)
		th.assertUsersMatchInAnyOrder(t, []*model.User{}, users.InChannel)
		th.assertUsersMatchInAnyOrder(t, []*model.User{}, users.OutOfChannel)
	})
	t.Run("Shouldn't search inactive users if we don't allow it", func(t *testing.T) {
		options.AllowInactive = false
		users, apperr := th.Store.User().Search(th.Team.Id, "alternate-username", options)
		require.Nil(t, apperr)
		th.assertUsersMatchInAnyOrder(t, []*model.User{}, users)
	})
}

func testShouldBeAbleToSearchFilteringByRole(t *testing.T, th *SearchTestHelper) {
	userAlternate, err := th.createUser("basicusernamealternate", "alternatenickname", "firstname", "altlastname")
	require.Nil(t, err)
	userAlternate.Roles = "system_admin"
	_, apperr := th.Store.User().Update(userAlternate, true)
	require.Nil(t, apperr)
	defer th.deleteUser(userAlternate)
	err = th.addUserToTeams(userAlternate, []string{th.Team.Id})
	require.Nil(t, err)
	_, err = th.addUserToChannels(userAlternate, []string{th.ChannelBasic.Id})
	require.Nil(t, err)
	options := &model.UserSearchOptions{
		AllowInactive: true,
		Role:          "system_admin",
		Limit:         model.USER_SEARCH_DEFAULT_LIMIT,
	}
	t.Run("Should autocomplete users filtering by roles", func(t *testing.T) {
		users, apperr := th.Store.User().AutocompleteUsersInChannel(th.Team.Id, th.ChannelBasic.Id, "basicusername", options)
		require.Nil(t, apperr)
		th.assertUsersMatchInAnyOrder(t, []*model.User{userAlternate}, users.InChannel)
		th.assertUsersMatchInAnyOrder(t, []*model.User{}, users.OutOfChannel)
	})
	t.Run("Should search users filtering by roles", func(t *testing.T) {
		users, apperr := th.Store.User().Search(th.Team.Id, "basicusername", options)
		require.Nil(t, apperr)
		th.assertUsersMatchInAnyOrder(t, []*model.User{userAlternate}, users)
	})
}

func testShouldIgnoreLeadingAtSymbols(t *testing.T, th *SearchTestHelper) {
	options := &model.UserSearchOptions{
		Limit: model.USER_SEARCH_DEFAULT_LIMIT,
	}
	t.Run("Should autocomplete ignoring the @ symbol at the beginning", func(t *testing.T) {
		users, apperr := th.Store.User().AutocompleteUsersInChannel(th.Team.Id, th.ChannelBasic.Id, "@basicusername", options)
		require.Nil(t, apperr)
		th.assertUsersMatchInAnyOrder(t, []*model.User{th.User}, users.InChannel)
		th.assertUsersMatchInAnyOrder(t, []*model.User{th.User2}, users.OutOfChannel)
	})
	t.Run("Should search ignoring the @ symbol at the beginning", func(t *testing.T) {
		users, apperr := th.Store.User().Search(th.Team.Id, "@basicusername", options)
		require.Nil(t, apperr)
		th.assertUsersMatchInAnyOrder(t, []*model.User{th.User, th.User2}, users)
	})
}

func testSearchUsersShouldBeCaseInsensitive(t *testing.T, th *SearchTestHelper) {
	options := &model.UserSearchOptions{
		Limit: model.USER_SEARCH_DEFAULT_LIMIT,
	}
	users, apperr := th.Store.User().AutocompleteUsersInChannel(th.Team.Id, th.ChannelBasic.Id, "BaSiCUsErNaMe", options)
	require.Nil(t, apperr)
	th.assertUsersMatchInAnyOrder(t, []*model.User{th.User}, users.InChannel)
	th.assertUsersMatchInAnyOrder(t, []*model.User{th.User2}, users.OutOfChannel)
}

func testSearchOneTwoCharUsersnameAndFirstLastNames(t *testing.T, th *SearchTestHelper) {
	userAlternate, err := th.createUser("ho", "alternatenickname", "zi", "k")
	require.Nil(t, err)
<<<<<<< HEAD
	defer require.Nil(t, s.Team().PermanentDelete(team1.Id))
	channel1, nErr := s.Channel().Save(&model.Channel{TeamId: team1.Id, Name: "channel", DisplayName: "Test One", Type: model.CHANNEL_OPEN}, -1)
	require.Nil(t, nErr)
	channel2, nErr := s.Channel().Save(&model.Channel{TeamId: team1.Id, Name: "channel-second", DisplayName: "Test Two", Type: model.CHANNEL_OPEN}, -1)
	require.Nil(t, nErr)
=======
	defer th.deleteUser(userAlternate)
	err = th.addUserToTeams(userAlternate, []string{th.Team.Id})
	require.Nil(t, err)
	_, err = th.addUserToChannels(userAlternate, []string{th.ChannelBasic.Id})
	require.Nil(t, err)
	options := &model.UserSearchOptions{
		AllowFullNames: true,
		Limit:          model.USER_SEARCH_DEFAULT_LIMIT,
	}
	t.Run("Should support two characters in the full name", func(t *testing.T) {
		users, apperr := th.Store.User().AutocompleteUsersInChannel(th.Team.Id, th.ChannelBasic.Id, "zi", options)
		require.Nil(t, apperr)
		th.assertUsersMatchInAnyOrder(t, []*model.User{userAlternate}, users.InChannel)
		th.assertUsersMatchInAnyOrder(t, []*model.User{}, users.OutOfChannel)
	})
	t.Run("Should support two characters in the username", func(t *testing.T) {
		users, apperr := th.Store.User().AutocompleteUsersInChannel(th.Team.Id, th.ChannelBasic.Id, "ho", options)
		require.Nil(t, apperr)
		th.assertUsersMatchInAnyOrder(t, []*model.User{userAlternate}, users.InChannel)
		th.assertUsersMatchInAnyOrder(t, []*model.User{}, users.OutOfChannel)
	})
}
>>>>>>> 729a84a3

func testShouldSupportKoreanCharacters(t *testing.T, th *SearchTestHelper) {
	userAlternate, err := th.createUser("alternate-username", "alternate-nickname", "서강준", "안신원")
	require.Nil(t, err)
<<<<<<< HEAD
	defer require.Nil(t, s.Team().PermanentDelete(team2.Id))
	channel3, nErr := s.Channel().Save(&model.Channel{TeamId: team2.Id, Name: "channel_third", DisplayName: "Test Three", Type: model.CHANNEL_OPEN}, -1)
	require.Nil(t, nErr)

	// Users in team 1
	user1, err := s.User().Save(createUser("test.one.split", "userone", "User", "One"))
=======
	defer th.deleteUser(userAlternate)
	err = th.addUserToTeams(userAlternate, []string{th.Team.Id})
	require.Nil(t, err)
	_, err = th.addUserToChannels(userAlternate, []string{th.ChannelBasic.Id})
>>>>>>> 729a84a3
	require.Nil(t, err)
	options := &model.UserSearchOptions{
		AllowFullNames: true,
		Limit:          model.USER_SEARCH_DEFAULT_LIMIT,
	}
	t.Run("Should support hanja korean characters", func(t *testing.T) {
		users, apperr := th.Store.User().AutocompleteUsersInChannel(th.Team.Id, th.ChannelBasic.Id, "서강준", options)
		require.Nil(t, apperr)
		th.assertUsersMatchInAnyOrder(t, []*model.User{userAlternate}, users.InChannel)
		th.assertUsersMatchInAnyOrder(t, []*model.User{}, users.OutOfChannel)
	})
	t.Run("Should support hangul korean characters", func(t *testing.T) {
		users, apperr := th.Store.User().AutocompleteUsersInChannel(th.Team.Id, th.ChannelBasic.Id, "안신원", options)
		require.Nil(t, apperr)
		th.assertUsersMatchInAnyOrder(t, []*model.User{userAlternate}, users.InChannel)
		th.assertUsersMatchInAnyOrder(t, []*model.User{}, users.OutOfChannel)
	})
}

func testSearchWithHyphenAtTheEndOfTheTerm(t *testing.T, th *SearchTestHelper) {
	userAlternate, err := th.createUser("alternate-username", "alternate-nickname", "altfirst", "altlast")
	require.Nil(t, err)
	defer th.deleteUser(userAlternate)
	err = th.addUserToTeams(userAlternate, []string{th.Team.Id})
	require.Nil(t, err)
	_, err = th.addUserToChannels(userAlternate, []string{th.ChannelBasic.Id})
	require.Nil(t, err)
	options := &model.UserSearchOptions{
		AllowFullNames: true,
		Limit:          model.USER_SEARCH_DEFAULT_LIMIT,
	}
	users, apperr := th.Store.User().AutocompleteUsersInChannel(th.Team.Id, th.ChannelBasic.Id, "alternate-", options)
	require.Nil(t, apperr)
	th.assertUsersMatchInAnyOrder(t, []*model.User{userAlternate}, users.InChannel)
	th.assertUsersMatchInAnyOrder(t, []*model.User{}, users.OutOfChannel)
}

func testSearchUsersInTeam(t *testing.T, th *SearchTestHelper) {
	options := &model.UserSearchOptions{
		Limit: model.USER_SEARCH_DEFAULT_LIMIT,
	}
	t.Run("Should return all the team users", func(t *testing.T) {
		users, apperr := th.Store.User().Search(th.Team.Id, "", options)
		require.Nil(t, apperr)
		th.assertUsersMatchInAnyOrder(t, []*model.User{th.User, th.User2}, users)
	})
	t.Run("Should return all the team users with no team id", func(t *testing.T) {
		users, apperr := th.Store.User().Search("", "basicusername", options)
		require.Nil(t, apperr)
		th.assertUsersMatchInAnyOrder(t, []*model.User{th.User, th.User2, th.UserAnotherTeam}, users)
	})
	t.Run("Should return all the team users filtered by username", func(t *testing.T) {
		users, apperr := th.Store.User().Search(th.Team.Id, "basicusername1", options)
		require.Nil(t, apperr)
		th.assertUsersMatchInAnyOrder(t, []*model.User{th.User}, users)
	})
	t.Run("Should not return spurious results", func(t *testing.T) {
		users, apperr := th.Store.User().Search(th.Team.Id, "falseuser", options)
		require.Nil(t, apperr)
		th.assertUsersMatchInAnyOrder(t, []*model.User{}, users)
	})
	t.Run("Should return all the team users filtered by username and with channel restrictions", func(t *testing.T) {
		options.ViewRestrictions = &model.ViewUsersRestrictions{Channels: []string{th.ChannelBasic.Id}}
		users, apperr := th.Store.User().Search(th.Team.Id, "basicusername", options)
		require.Nil(t, apperr)
		th.assertUsersMatchInAnyOrder(t, []*model.User{th.User}, users)
	})
	t.Run("Should return all the team users filtered by username and with all channel restricted", func(t *testing.T) {
		options.ViewRestrictions = &model.ViewUsersRestrictions{Channels: []string{}}
		users, apperr := th.Store.User().Search(th.Team.Id, "basicusername1", options)
		require.Nil(t, apperr)
		th.assertUsersMatchInAnyOrder(t, []*model.User{}, users)
	})
}

func testSearchUsersInTeamUsernameWithDot(t *testing.T, th *SearchTestHelper) {
	userAlternate, err := th.createUser("alternate.username", "altnickname", "altfirst", "altlast")
	require.Nil(t, err)
	defer th.deleteUser(userAlternate)
	err = th.addUserToTeams(userAlternate, []string{th.Team.Id})
	require.Nil(t, err)
	_, err = th.addUserToChannels(userAlternate, []string{th.ChannelBasic.Id})
	require.Nil(t, err)
	options := &model.UserSearchOptions{
		AllowFullNames: true,
		Limit:          model.USER_SEARCH_DEFAULT_LIMIT,
	}
	users, apperr := th.Store.User().Search(th.Team.Id, "alternate.", options)
	require.Nil(t, apperr)
	th.assertUsersMatchInAnyOrder(t, []*model.User{userAlternate}, users)
}

func testSearchUsersInTeamUsernameWithHyphen(t *testing.T, th *SearchTestHelper) {
	userAlternate, err := th.createUser("alternate-username", "altnickname", "altfirst", "altlast")
	require.Nil(t, err)
	defer th.deleteUser(userAlternate)
	err = th.addUserToTeams(userAlternate, []string{th.Team.Id})
	require.Nil(t, err)
	_, err = th.addUserToChannels(userAlternate, []string{th.ChannelBasic.Id})
	require.Nil(t, err)
	options := &model.UserSearchOptions{
		AllowFullNames: true,
		Limit:          model.USER_SEARCH_DEFAULT_LIMIT,
	}
	users, apperr := th.Store.User().Search(th.Team.Id, "alternate-", options)
	require.Nil(t, apperr)
	th.assertUsersMatchInAnyOrder(t, []*model.User{userAlternate}, users)
}

func testSearchUsersInTeamUsernameWithUnderscore(t *testing.T, th *SearchTestHelper) {
	userAlternate, err := th.createUser("alternate_username", "altnickname", "altfirst", "altlast")
	require.Nil(t, err)
	defer th.deleteUser(userAlternate)
	err = th.addUserToTeams(userAlternate, []string{th.Team.Id})
	require.Nil(t, err)
	_, err = th.addUserToChannels(userAlternate, []string{th.ChannelBasic.Id})
	require.Nil(t, err)
	options := &model.UserSearchOptions{
		AllowFullNames: true,
		Limit:          model.USER_SEARCH_DEFAULT_LIMIT,
	}
	users, apperr := th.Store.User().Search(th.Team.Id, "alternate_", options)
	require.Nil(t, apperr)
	th.assertUsersMatchInAnyOrder(t, []*model.User{userAlternate}, users)
}

func testSearchUsersByFullName(t *testing.T, th *SearchTestHelper) {
	options := &model.UserSearchOptions{
		AllowFullNames: true,
		Limit:          model.USER_SEARCH_DEFAULT_LIMIT,
	}
	t.Run("Should search users by full name", func(t *testing.T) {
		users, apperr := th.Store.User().Search(th.Team.Id, "basicfirstname", options)
		require.Nil(t, apperr)
		th.assertUsersMatchInAnyOrder(t, []*model.User{th.User, th.User2}, users)
	})
	t.Run("Should search user by full name", func(t *testing.T) {
		users, apperr := th.Store.User().Search(th.Team.Id, "basicfirstname1", options)
		require.Nil(t, apperr)
		th.assertUsersMatchInAnyOrder(t, []*model.User{th.User}, users)
	})
	t.Run("Should return empty when search by full name and is deactivated", func(t *testing.T) {
		options.AllowFullNames = false
		users, apperr := th.Store.User().Search(th.Team.Id, "basicfirstname1", options)
		require.Nil(t, apperr)
		th.assertUsersMatchInAnyOrder(t, []*model.User{}, users)
	})
}<|MERGE_RESOLUTION|>--- conflicted
+++ resolved
@@ -210,24 +210,6 @@
 	userAlternate, err := th.createUser("user-alternate", "user-alternate", "user", "alternate")
 	defer th.deleteUser(userAlternate)
 	require.Nil(t, err)
-<<<<<<< HEAD
-	defer func() { require.Nil(t, s.User().PermanentDelete(u3.Id)) }()
-	_, nErr := s.Bot().Save(&model.Bot{
-		UserId:   u3.Id,
-		Username: u3.Username,
-		OwnerId:  u1.Id,
-	})
-	require.Nil(t, nErr)
-	u3.IsBot = true
-	defer func() { require.Nil(t, s.Bot().PermanentDelete(u3.Id)) }()
-
-	u5 := &model.User{
-		Username:  "yu" + model.NewId(),
-		FirstName: "En",
-		LastName:  "Yu",
-		Nickname:  "enyu",
-		Email:     makeEmail(),
-=======
 	err = th.addUserToTeams(userAlternate, []string{th.AnotherTeam.Id})
 	require.Nil(t, err)
 	_, err = th.addUserToChannels(userAlternate, []string{th.ChannelAnotherTeam.Id})
@@ -282,7 +264,6 @@
 	options := &model.UserSearchOptions{
 		AllowFullNames: false,
 		Limit:          model.USER_SEARCH_DEFAULT_LIMIT,
->>>>>>> 729a84a3
 	}
 	users, apperr := th.Store.User().AutocompleteUsersInChannel(th.Team.Id, th.ChannelBasic.Id, "basicusername", options)
 	require.Nil(t, apperr)
@@ -320,12 +301,6 @@
 	defer th.deleteUser(userAlternate)
 	err = th.addUserToTeams(userAlternate, []string{th.Team.Id})
 	require.Nil(t, err)
-<<<<<<< HEAD
-	channel, nErr := s.Channel().Save(&model.Channel{TeamId: team.Id, Name: "c1", DisplayName: "c1", Type: model.CHANNEL_OPEN}, -1)
-	require.Nil(t, nErr)
-
-	_, err = s.Team().SaveMember(&model.TeamMember{TeamId: team.Id, UserId: u1.Id}, -1)
-=======
 	_, err = th.addUserToChannels(userAlternate, []string{th.ChannelBasic.Id})
 	require.Nil(t, err)
 	options := &model.UserSearchOptions{
@@ -347,7 +322,6 @@
 }
 func testAutocompleteUserByNickName(t *testing.T, th *SearchTestHelper) {
 	userAlternate, err := th.createUser("alternateusername", "alternatenickname", "firstname", "altlastname")
->>>>>>> 729a84a3
 	require.Nil(t, err)
 	defer th.deleteUser(userAlternate)
 	err = th.addUserToTeams(userAlternate, []string{th.Team.Id})
@@ -523,23 +497,7 @@
 func testShouldEscapePercentageCharacter(t *testing.T, th *SearchTestHelper) {
 	userAlternate, err := th.createUser("alternateusername", "alternate%nickname", "firstname", "altlastname")
 	require.Nil(t, err)
-<<<<<<< HEAD
-	defer func() { require.Nil(t, s.Team().PermanentDelete(team1.Id)) }()
-	channel1, nErr := s.Channel().Save(&model.Channel{TeamId: team1.Id, Name: "channel", DisplayName: "Test One", Type: model.CHANNEL_OPEN}, -1)
-	require.Nil(t, nErr)
-	channel2, nErr := s.Channel().Save(&model.Channel{TeamId: team1.Id, Name: "channel-second", DisplayName: "Test Two", Type: model.CHANNEL_OPEN}, -1)
-	require.Nil(t, nErr)
-
-	// Channels for team 2
-	team2, err := s.Team().Save(&model.Team{Name: "team2", DisplayName: "team2", Type: model.TEAM_OPEN})
-	require.Nil(t, err)
-	defer func() { require.Nil(t, s.Team().PermanentDelete(team2.Id)) }()
-	channel3, nErr := s.Channel().Save(&model.Channel{TeamId: team2.Id, Name: "channel_third", DisplayName: "Test Three", Type: model.CHANNEL_OPEN}, -1)
-	require.Nil(t, nErr)
-
-	// Users in team 1
-	user1, err := s.User().Save(createUser("test.one", "userone", "User", "One"))
-=======
+
 	defer th.deleteUser(userAlternate)
 	err = th.addUserToTeams(userAlternate, []string{th.Team.Id})
 	require.Nil(t, err)
@@ -567,7 +525,6 @@
 	err = th.addUserToTeams(userAlternate, []string{th.Team.Id})
 	require.Nil(t, err)
 	_, err = th.addUserToChannels(userAlternate, []string{th.ChannelBasic.Id})
->>>>>>> 729a84a3
 	require.Nil(t, err)
 	options := &model.UserSearchOptions{
 		Limit: model.USER_SEARCH_DEFAULT_LIMIT,
@@ -685,13 +642,7 @@
 func testSearchOneTwoCharUsersnameAndFirstLastNames(t *testing.T, th *SearchTestHelper) {
 	userAlternate, err := th.createUser("ho", "alternatenickname", "zi", "k")
 	require.Nil(t, err)
-<<<<<<< HEAD
-	defer require.Nil(t, s.Team().PermanentDelete(team1.Id))
-	channel1, nErr := s.Channel().Save(&model.Channel{TeamId: team1.Id, Name: "channel", DisplayName: "Test One", Type: model.CHANNEL_OPEN}, -1)
-	require.Nil(t, nErr)
-	channel2, nErr := s.Channel().Save(&model.Channel{TeamId: team1.Id, Name: "channel-second", DisplayName: "Test Two", Type: model.CHANNEL_OPEN}, -1)
-	require.Nil(t, nErr)
-=======
+
 	defer th.deleteUser(userAlternate)
 	err = th.addUserToTeams(userAlternate, []string{th.Team.Id})
 	require.Nil(t, err)
@@ -714,24 +665,15 @@
 		th.assertUsersMatchInAnyOrder(t, []*model.User{}, users.OutOfChannel)
 	})
 }
->>>>>>> 729a84a3
 
 func testShouldSupportKoreanCharacters(t *testing.T, th *SearchTestHelper) {
 	userAlternate, err := th.createUser("alternate-username", "alternate-nickname", "서강준", "안신원")
 	require.Nil(t, err)
-<<<<<<< HEAD
-	defer require.Nil(t, s.Team().PermanentDelete(team2.Id))
-	channel3, nErr := s.Channel().Save(&model.Channel{TeamId: team2.Id, Name: "channel_third", DisplayName: "Test Three", Type: model.CHANNEL_OPEN}, -1)
-	require.Nil(t, nErr)
-
-	// Users in team 1
-	user1, err := s.User().Save(createUser("test.one.split", "userone", "User", "One"))
-=======
-	defer th.deleteUser(userAlternate)
-	err = th.addUserToTeams(userAlternate, []string{th.Team.Id})
-	require.Nil(t, err)
-	_, err = th.addUserToChannels(userAlternate, []string{th.ChannelBasic.Id})
->>>>>>> 729a84a3
+	defer th.deleteUser(userAlternate)
+
+	err = th.addUserToTeams(userAlternate, []string{th.Team.Id})
+	require.Nil(t, err)
+	_, err = th.addUserToChannels(userAlternate, []string{th.ChannelBasic.Id})
 	require.Nil(t, err)
 	options := &model.UserSearchOptions{
 		AllowFullNames: true,
