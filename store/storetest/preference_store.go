// Copyright (c) 2015-present Mattermost, Inc. All Rights Reserved.
// See License.txt for license information.

package storetest

import (
	"testing"

	"github.com/stretchr/testify/assert"

	"github.com/mattermost/mattermost-server/model"
	"github.com/mattermost/mattermost-server/store"
)

func TestPreferenceStore(t *testing.T, ss store.Store) {
	t.Run("PreferenceSave", func(t *testing.T) { testPreferenceSave(t, ss) })
	t.Run("PreferenceGet", func(t *testing.T) { testPreferenceGet(t, ss) })
	t.Run("PreferenceGetCategory", func(t *testing.T) { testPreferenceGetCategory(t, ss) })
	t.Run("PreferenceGetAll", func(t *testing.T) { testPreferenceGetAll(t, ss) })
	t.Run("PreferenceDeleteByUser", func(t *testing.T) { testPreferenceDeleteByUser(t, ss) })
	t.Run("IsFeatureEnabled", func(t *testing.T) { testIsFeatureEnabled(t, ss) })
	t.Run("PreferenceDelete", func(t *testing.T) { testPreferenceDelete(t, ss) })
	t.Run("PreferenceDeleteCategory", func(t *testing.T) { testPreferenceDeleteCategory(t, ss) })
	t.Run("PreferenceDeleteCategoryAndName", func(t *testing.T) { testPreferenceDeleteCategoryAndName(t, ss) })
	t.Run("PreferenceCleanupFlagsBatch", func(t *testing.T) { testPreferenceCleanupFlagsBatch(t, ss) })
}

func testPreferenceSave(t *testing.T, ss store.Store) {
	id := model.NewId()

	preferences := model.Preferences{
		{
			UserId:   id,
			Category: model.PREFERENCE_CATEGORY_DIRECT_CHANNEL_SHOW,
			Name:     model.NewId(),
			Value:    "value1a",
		},
		{
			UserId:   id,
			Category: model.PREFERENCE_CATEGORY_DIRECT_CHANNEL_SHOW,
			Name:     model.NewId(),
			Value:    "value1b",
		},
	}
	if count := store.Must(ss.Preference().Save(&preferences)); count != 2 {
		t.Fatal("got incorrect number of rows saved")
	}

	for _, preference := range preferences {
		if data, _ := ss.Preference().Get(preference.UserId, preference.Category, preference.Name); preference.ToJson() != data.ToJson() {
			t.Fatal("got incorrect preference after first Save")
		}
	}

	preferences[0].Value = "value2a"
	preferences[1].Value = "value2b"
	if count := store.Must(ss.Preference().Save(&preferences)); count != 2 {
		t.Fatal("got incorrect number of rows saved")
	}

	for _, preference := range preferences {
		if data, _ := ss.Preference().Get(preference.UserId, preference.Category, preference.Name); preference.ToJson() != data.ToJson() {
			t.Fatal("got incorrect preference after second Save")
		}
	}
}

func testPreferenceGet(t *testing.T, ss store.Store) {
	userId := model.NewId()
	category := model.PREFERENCE_CATEGORY_DIRECT_CHANNEL_SHOW
	name := model.NewId()

	preferences := model.Preferences{
		{
			UserId:   userId,
			Category: category,
			Name:     name,
		},
		{
			UserId:   userId,
			Category: category,
			Name:     model.NewId(),
		},
		{
			UserId:   userId,
			Category: model.NewId(),
			Name:     name,
		},
		{
			UserId:   model.NewId(),
			Category: category,
			Name:     name,
		},
	}

	store.Must(ss.Preference().Save(&preferences))

	if data, err := ss.Preference().Get(userId, category, name); err != nil {
		t.Fatal(err)
	} else if data.ToJson() != preferences[0].ToJson() {
		t.Fatal("got incorrect preference")
	}

	// make sure getting a missing preference fails
	if _, err := ss.Preference().Get(model.NewId(), model.NewId(), model.NewId()); err == nil {
		t.Fatal("no error on getting a missing preference")
	}
}

func testPreferenceGetCategory(t *testing.T, ss store.Store) {
	userId := model.NewId()
	category := model.PREFERENCE_CATEGORY_DIRECT_CHANNEL_SHOW
	name := model.NewId()

	preferences := model.Preferences{
		{
			UserId:   userId,
			Category: category,
			Name:     name,
		},
		// same user/category, different name
		{
			UserId:   userId,
			Category: category,
			Name:     model.NewId(),
		},
		// same user/name, different category
		{
			UserId:   userId,
			Category: model.NewId(),
			Name:     name,
		},
		// same name/category, different user
		{
			UserId:   model.NewId(),
			Category: category,
			Name:     name,
		},
	}

	store.Must(ss.Preference().Save(&preferences))

	if preferencesByCategory, err := ss.Preference().GetCategory(userId, category); err != nil {
		t.Fatal(err)
	} else if len(preferencesByCategory) != 2 {
		t.Fatal("got the wrong number of preferences")
	} else if !((preferencesByCategory[0] == preferences[0] && preferencesByCategory[1] == preferences[1]) || (preferencesByCategory[0] == preferences[1] && preferencesByCategory[1] == preferences[0])) {
		t.Fatal("got incorrect preferences")
	}

	// make sure getting a missing preference category doesn't fail
	if preferencesByCategory, err := ss.Preference().GetCategory(model.NewId(), model.NewId()); err != nil {
		t.Fatal(err)
	} else if len(preferencesByCategory) != 0 {
		t.Fatal("shouldn't have got any preferences")
	}
}

func testPreferenceGetAll(t *testing.T, ss store.Store) {
	userId := model.NewId()
	category := model.PREFERENCE_CATEGORY_DIRECT_CHANNEL_SHOW
	name := model.NewId()

	preferences := model.Preferences{
		{
			UserId:   userId,
			Category: category,
			Name:     name,
		},
		// same user/category, different name
		{
			UserId:   userId,
			Category: category,
			Name:     model.NewId(),
		},
		// same user/name, different category
		{
			UserId:   userId,
			Category: model.NewId(),
			Name:     name,
		},
		// same name/category, different user
		{
			UserId:   model.NewId(),
			Category: category,
			Name:     name,
		},
	}

	store.Must(ss.Preference().Save(&preferences))

	if result := <-ss.Preference().GetAll(userId); result.Err != nil {
		t.Fatal(result.Err)
	} else if data := result.Data.(model.Preferences); len(data) != 3 {
		t.Fatal("got the wrong number of preferences")
	} else {
		for i := 0; i < 3; i++ {
			if data[0] != preferences[i] && data[1] != preferences[i] && data[2] != preferences[i] {
				t.Fatal("got incorrect preferences")
			}
		}
	}
}

func testPreferenceDeleteByUser(t *testing.T, ss store.Store) {
	userId := model.NewId()
	category := model.PREFERENCE_CATEGORY_DIRECT_CHANNEL_SHOW
	name := model.NewId()

	preferences := model.Preferences{
		{
			UserId:   userId,
			Category: category,
			Name:     name,
		},
		// same user/category, different name
		{
			UserId:   userId,
			Category: category,
			Name:     model.NewId(),
		},
		// same user/name, different category
		{
			UserId:   userId,
			Category: model.NewId(),
			Name:     name,
		},
		// same name/category, different user
		{
			UserId:   model.NewId(),
			Category: category,
			Name:     name,
		},
	}

	store.Must(ss.Preference().Save(&preferences))

	if result := <-ss.Preference().PermanentDeleteByUser(userId); result.Err != nil {
		t.Fatal(result.Err)
	}
}

func testIsFeatureEnabled(t *testing.T, ss store.Store) {
	feature1 := "testFeat1"
	feature2 := "testFeat2"
	feature3 := "testFeat3"

	userId := model.NewId()
	category := model.PREFERENCE_CATEGORY_ADVANCED_SETTINGS

	features := model.Preferences{
		{
			UserId:   userId,
			Category: category,
			Name:     store.FEATURE_TOGGLE_PREFIX + feature1,
			Value:    "true",
		},
		{
			UserId:   userId,
			Category: category,
			Name:     model.NewId(),
			Value:    "false",
		},
		{
			UserId:   userId,
			Category: model.NewId(),
			Name:     store.FEATURE_TOGGLE_PREFIX + feature1,
			Value:    "false",
		},
		{
			UserId:   model.NewId(),
			Category: category,
			Name:     store.FEATURE_TOGGLE_PREFIX + feature2,
			Value:    "false",
		},
		{
			UserId:   model.NewId(),
			Category: category,
			Name:     store.FEATURE_TOGGLE_PREFIX + feature3,
			Value:    "foobar",
		},
	}

	store.Must(ss.Preference().Save(&features))

	if result := <-ss.Preference().IsFeatureEnabled(feature1, userId); result.Err != nil {
		t.Fatal(result.Err)
	} else if data := result.Data.(bool); !data {
		t.Fatalf("got incorrect setting for feature1, %v=%v", true, data)
	}

	if result := <-ss.Preference().IsFeatureEnabled(feature2, userId); result.Err != nil {
		t.Fatal(result.Err)
	} else if data := result.Data.(bool); data {
		t.Fatalf("got incorrect setting for feature2, %v=%v", false, data)
	}

	// make sure we get false if something different than "true" or "false" has been saved to database
	if result := <-ss.Preference().IsFeatureEnabled(feature3, userId); result.Err != nil {
		t.Fatal(result.Err)
	} else if data := result.Data.(bool); data {
		t.Fatalf("got incorrect setting for feature3, %v=%v", false, data)
	}

	// make sure false is returned if a non-existent feature is queried
	if result := <-ss.Preference().IsFeatureEnabled("someOtherFeature", userId); result.Err != nil {
		t.Fatal(result.Err)
	} else if data := result.Data.(bool); data {
		t.Fatalf("got incorrect setting for non-existent feature 'someOtherFeature', %v=%v", false, data)
	}
}

func testPreferenceDelete(t *testing.T, ss store.Store) {
	preference := model.Preference{
		UserId:   model.NewId(),
		Category: model.PREFERENCE_CATEGORY_DIRECT_CHANNEL_SHOW,
		Name:     model.NewId(),
		Value:    "value1a",
	}

	store.Must(ss.Preference().Save(&model.Preferences{preference}))

	if prefs := store.Must(ss.Preference().GetAll(preference.UserId)).(model.Preferences); len([]model.Preference(prefs)) != 1 {
		t.Fatal("should've returned 1 preference")
	}

	if result := <-ss.Preference().Delete(preference.UserId, preference.Category, preference.Name); result.Err != nil {
		t.Fatal(result.Err)
	}

	if prefs := store.Must(ss.Preference().GetAll(preference.UserId)).(model.Preferences); len([]model.Preference(prefs)) != 0 {
		t.Fatal("should've returned no preferences")
	}
}

func testPreferenceDeleteCategory(t *testing.T, ss store.Store) {
	category := model.NewId()
	userId := model.NewId()

	preference1 := model.Preference{
		UserId:   userId,
		Category: category,
		Name:     model.NewId(),
		Value:    "value1a",
	}

	preference2 := model.Preference{
		UserId:   userId,
		Category: category,
		Name:     model.NewId(),
		Value:    "value1a",
	}

	store.Must(ss.Preference().Save(&model.Preferences{preference1, preference2}))

	if prefs := store.Must(ss.Preference().GetAll(userId)).(model.Preferences); len([]model.Preference(prefs)) != 2 {
		t.Fatal("should've returned 2 preferences")
	}

	if result := <-ss.Preference().DeleteCategory(userId, category); result.Err != nil {
		t.Fatal(result.Err)
	}

	if prefs := store.Must(ss.Preference().GetAll(userId)).(model.Preferences); len([]model.Preference(prefs)) != 0 {
		t.Fatal("should've returned no preferences")
	}
}

func testPreferenceDeleteCategoryAndName(t *testing.T, ss store.Store) {
	category := model.NewId()
	name := model.NewId()
	userId := model.NewId()
	userId2 := model.NewId()

	preference1 := model.Preference{
		UserId:   userId,
		Category: category,
		Name:     name,
		Value:    "value1a",
	}

	preference2 := model.Preference{
		UserId:   userId2,
		Category: category,
		Name:     name,
		Value:    "value1a",
	}

	store.Must(ss.Preference().Save(&model.Preferences{preference1, preference2}))

	if prefs := store.Must(ss.Preference().GetAll(userId)).(model.Preferences); len([]model.Preference(prefs)) != 1 {
		t.Fatal("should've returned 1 preference")
	}

	if prefs := store.Must(ss.Preference().GetAll(userId2)).(model.Preferences); len([]model.Preference(prefs)) != 1 {
		t.Fatal("should've returned 1 preference")
	}

	if result := <-ss.Preference().DeleteCategoryAndName(category, name); result.Err != nil {
		t.Fatal(result.Err)
	}

	if prefs := store.Must(ss.Preference().GetAll(userId)).(model.Preferences); len([]model.Preference(prefs)) != 0 {
		t.Fatal("should've returned no preferences")
	}

	if prefs := store.Must(ss.Preference().GetAll(userId2)).(model.Preferences); len([]model.Preference(prefs)) != 0 {
		t.Fatal("should've returned no preferences")
	}
}

func testPreferenceCleanupFlagsBatch(t *testing.T, ss store.Store) {
	category := model.PREFERENCE_CATEGORY_FLAGGED_POST
	userId := model.NewId()

	o1 := &model.Post{}
	o1.ChannelId = model.NewId()
	o1.UserId = userId
	o1.Message = "zz" + model.NewId() + "AAAAAAAAAAA"
	o1.CreateAt = 1000
	o1 = (<-ss.Post().Save(o1)).Data.(*model.Post)

	preference1 := model.Preference{
		UserId:   userId,
		Category: category,
		Name:     o1.Id,
		Value:    "true",
	}

	preference2 := model.Preference{
		UserId:   userId,
		Category: category,
		Name:     model.NewId(),
		Value:    "true",
	}

	store.Must(ss.Preference().Save(&model.Preferences{preference1, preference2}))

	_, err := ss.Preference().CleanupFlagsBatch(10000)
	assert.Nil(t, err)

<<<<<<< HEAD
	result := <-ss.Preference().Get(userId, category, preference1.Name)
	assert.Nil(t, result.Err)
=======
	_, err := ss.Preference().Get(userId, category, preference1.Name)
	assert.Nil(t, err)
>>>>>>> 2d3e4178

	_, err = ss.Preference().Get(userId, category, preference2.Name)
	assert.NotNil(t, err)
}<|MERGE_RESOLUTION|>--- conflicted
+++ resolved
@@ -439,13 +439,8 @@
 	_, err := ss.Preference().CleanupFlagsBatch(10000)
 	assert.Nil(t, err)
 
-<<<<<<< HEAD
-	result := <-ss.Preference().Get(userId, category, preference1.Name)
-	assert.Nil(t, result.Err)
-=======
-	_, err := ss.Preference().Get(userId, category, preference1.Name)
+	_, err = ss.Preference().Get(userId, category, preference1.Name)
 	assert.Nil(t, err)
->>>>>>> 2d3e4178
 
 	_, err = ss.Preference().Get(userId, category, preference2.Name)
 	assert.NotNil(t, err)
