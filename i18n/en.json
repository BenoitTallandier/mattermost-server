[
  {
    "id": "April",
    "translation": "April"
  },
  {
    "id": "August",
    "translation": "August"
  },
  {
    "id": "December",
    "translation": "December"
  },
  {
    "id": "February",
    "translation": "February"
  },
  {
    "id": "January",
    "translation": "January"
  },
  {
    "id": "July",
    "translation": "July"
  },
  {
    "id": "June",
    "translation": "June"
  },
  {
    "id": "March",
    "translation": "March"
  },
  {
    "id": "May",
    "translation": "May"
  },
  {
    "id": "November",
    "translation": "November"
  },
  {
    "id": "October",
    "translation": "October"
  },
  {
    "id": "September",
    "translation": "September"
  },
  {
    "id": "actiance.export.marshalToXml.appError",
    "translation": "Unable to convert export to XML."
  },
  {
    "id": "api.admin.add_certificate.array.app_error",
    "translation": "No file under 'certificate' in request."
  },
  {
    "id": "api.admin.add_certificate.no_file.app_error",
    "translation": "No file under 'certificate' in request."
  },
  {
    "id": "api.admin.add_certificate.open.app_error",
    "translation": "Could not open certificate file."
  },
  {
    "id": "api.admin.add_certificate.saving.app_error",
    "translation": "Could not save certificate file."
  },
  {
    "id": "api.admin.delete_brand_image.storage.not_found",
    "translation": "Unable to delete brand image, not found."
  },
  {
    "id": "api.admin.file_read_error",
    "translation": "Error reading log file."
  },
  {
    "id": "api.admin.get_brand_image.storage.app_error",
    "translation": "Image storage is not configured."
  },
  {
    "id": "api.admin.remove_certificate.delete.app_error",
    "translation": "An error occurred while deleting the certificate."
  },
  {
    "id": "api.admin.saml.failure_get_metadata_from_idp.app_error",
    "translation": "Failed to obtain metadata from Identity Provider URL."
  },
  {
    "id": "api.admin.saml.failure_parse_idp_certificate.app_error",
    "translation": "Failure encountered while parsing the metadata information received from the Identity Provider to a certificate."
  },
  {
    "id": "api.admin.saml.failure_save_idp_certificate_file.app_error",
    "translation": "Could not save certificate file."
  },
  {
    "id": "api.admin.saml.invalid_xml_missing_idpssodescriptors.app_error",
    "translation": "Missing Identity Provider SSO Descriptors node in the XML."
  },
  {
    "id": "api.admin.saml.invalid_xml_missing_keydescriptor.app_error",
    "translation": "Missing Identity Provider Key Descriptors node in the XML."
  },
  {
    "id": "api.admin.saml.invalid_xml_missing_ssoservices.app_error",
    "translation": "Missing Identity Provider SSO Services node in the XML."
  },
  {
    "id": "api.admin.saml.metadata.app_error",
    "translation": "An error occurred while building Service Provider Metadata."
  },
  {
    "id": "api.admin.saml.not_available.app_error",
    "translation": "SAML 2.0 is not configured or supported on this server."
  },
  {
    "id": "api.admin.saml.set_certificate_from_metadata.invalid_body.app_error",
    "translation": "Invalid certificate text."
  },
  {
    "id": "api.admin.saml.set_certificate_from_metadata.invalid_content_type.app_error",
    "translation": "Invalid content type."
  },
  {
    "id": "api.admin.saml.set_certificate_from_metadata.missing_content_type.app_error",
    "translation": "Missing content type."
  },
  {
    "id": "api.admin.test_email.body",
    "translation": "It appears your Mattermost email is setup correctly!"
  },
  {
    "id": "api.admin.test_email.missing_server",
    "translation": "SMTP Server is required"
  },
  {
    "id": "api.admin.test_email.reenter_password",
    "translation": "The SMTP server, port, or username has changed. Please re-enter the SMTP password to test connection."
  },
  {
    "id": "api.admin.test_email.subject",
    "translation": "Mattermost - Testing Email Settings"
  },
  {
    "id": "api.admin.test_s3.missing_s3_bucket",
    "translation": "S3 Bucket is required"
  },
  {
    "id": "api.admin.upload_brand_image.array.app_error",
    "translation": "Empty array under 'image' in request."
  },
  {
    "id": "api.admin.upload_brand_image.no_file.app_error",
    "translation": "No file under 'image' in request."
  },
  {
    "id": "api.admin.upload_brand_image.parse.app_error",
    "translation": "Could not parse multipart form."
  },
  {
    "id": "api.admin.upload_brand_image.storage.app_error",
    "translation": "Unable to upload image. Image storage is not configured."
  },
  {
    "id": "api.admin.upload_brand_image.too_large.app_error",
    "translation": "Unable to upload file. File is too large."
  },
  {
    "id": "api.bot.create_disabled",
    "translation": "Bot creation has been disabled."
  },
  {
    "id": "api.bot.delete_bot_icon_image.app_error",
    "translation": "Couldn't delete icon image."
  },
  {
    "id": "api.bot.get_bot_icon_image.read.app_error",
    "translation": "Unable to read icon image file."
  },
  {
    "id": "api.bot.set_bot_icon_image.app_error",
    "translation": "Couldn't upload icon image."
  },
  {
    "id": "api.bot.set_bot_icon_image.array.app_error",
    "translation": "Empty array under 'image' in request."
  },
  {
    "id": "api.bot.set_bot_icon_image.no_file.app_error",
    "translation": "No file under 'image' in request."
  },
  {
    "id": "api.bot.set_bot_icon_image.open.app_error",
    "translation": "Could not open image file."
  },
  {
    "id": "api.bot.set_bot_icon_image.parse.app_error",
    "translation": "Could not parse multipart form."
  },
  {
    "id": "api.bot.set_bot_icon_image.too_large.app_error",
    "translation": "Unable to upload icon image. File is too large."
  },
  {
    "id": "api.bot.teams_channels.add_message_mobile",
    "translation": "Please add me to teams and channels you want me to interact in. To do this, use the browser or Mattermost Desktop App."
  },
  {
    "id": "api.channel.add_guest.added",
    "translation": "%v added to the channel as guest by %v."
  },
  {
    "id": "api.channel.add_member.added",
    "translation": "%v added to the channel by %v."
  },
  {
    "id": "api.channel.add_members.error",
    "translation": "Error adding channel member(s)."
  },
  {
    "id": "api.channel.add_members.user_denied",
    "translation": "Channel membership denied to the following users because of group constraints: {{ .UserIDs }}"
  },
  {
    "id": "api.channel.add_user.to.channel.failed.app_error",
    "translation": "Failed to add user to channel."
  },
  {
    "id": "api.channel.add_user.to.channel.failed.deleted.app_error",
    "translation": "Failed to add user to channel because they have been removed from the team."
  },
  {
    "id": "api.channel.add_user_to_channel.type.app_error",
    "translation": "Can not add user to this channel type."
  },
  {
    "id": "api.channel.change_channel_privacy.private_to_public",
    "translation": "This channel has been converted to a Public Channel and can be joined by any team member."
  },
  {
    "id": "api.channel.change_channel_privacy.public_to_private",
    "translation": "This channel has been converted to a Private Channel."
  },
  {
    "id": "api.channel.channel_member_counts_by_group.license.error",
    "translation": "Your license does not support groups"
  },
  {
    "id": "api.channel.convert_channel_to_private.default_channel_error",
    "translation": "This default channel cannot be converted into a private channel."
  },
  {
    "id": "api.channel.convert_channel_to_private.private_channel_error",
    "translation": "The channel requested to convert is already a private channel."
  },
  {
    "id": "api.channel.create_channel.direct_channel.app_error",
    "translation": "Must use createDirectChannel API service for direct message channel creation."
  },
  {
    "id": "api.channel.create_channel.max_channel_limit.app_error",
    "translation": "Unable to create more than {{.MaxChannelsPerTeam}} channels for current team."
  },
  {
    "id": "api.channel.create_default_channels.off_topic",
    "translation": "Off-Topic"
  },
  {
    "id": "api.channel.create_default_channels.town_square",
    "translation": "Town Square"
  },
  {
    "id": "api.channel.create_direct_channel.invalid_user.app_error",
    "translation": "Invalid user ID for direct channel creation."
  },
  {
    "id": "api.channel.create_group.bad_size.app_error",
    "translation": "Group message channels must contain at least 3 and no more than 8 users."
  },
  {
    "id": "api.channel.create_group.bad_user.app_error",
    "translation": "One of the provided users does not exist."
  },
  {
    "id": "api.channel.delete_channel.archived",
    "translation": "%v archived the channel."
  },
  {
    "id": "api.channel.delete_channel.cannot.app_error",
    "translation": "Unable to delete the default channel {{.Channel}}."
  },
  {
    "id": "api.channel.delete_channel.deleted.app_error",
    "translation": "The channel has been archived or deleted."
  },
  {
    "id": "api.channel.delete_channel.type.invalid",
    "translation": "Unable to delete direct or group message channels"
  },
  {
    "id": "api.channel.get_channel_moderations.license.error",
    "translation": "Your license does not support channel moderation"
  },
  {
    "id": "api.channel.guest_join_channel.post_and_forget",
    "translation": "%v joined the channel as guest."
  },
  {
    "id": "api.channel.join_channel.permissions.app_error",
    "translation": "You do not have the appropriate permissions."
  },
  {
    "id": "api.channel.join_channel.post_and_forget",
    "translation": "%v joined the channel."
  },
  {
    "id": "api.channel.leave.default.app_error",
    "translation": "Unable to leave the default channel {{.Channel}}."
  },
  {
    "id": "api.channel.leave.direct.app_error",
    "translation": "Unable to leave a direct message channel."
  },
  {
    "id": "api.channel.leave.last_member.app_error",
    "translation": "You're the only member left, try removing the Private Channel instead of leaving."
  },
  {
    "id": "api.channel.leave.left",
    "translation": "%v left the channel."
  },
  {
    "id": "api.channel.patch_channel_moderations.license.error",
    "translation": "Your license does not support channel moderation"
  },
  {
    "id": "api.channel.patch_update_channel.forbidden.app_error",
    "translation": "Failed to update the channel."
  },
  {
    "id": "api.channel.post_channel_privacy_message.error",
    "translation": "Failed to post channel privacy update message."
  },
  {
    "id": "api.channel.post_update_channel_displayname_message_and_forget.create_post.error",
    "translation": "Failed to post displayname update message"
  },
  {
    "id": "api.channel.post_update_channel_displayname_message_and_forget.retrieve_user.error",
    "translation": "Failed to retrieve user while updating channel DisplayName field"
  },
  {
    "id": "api.channel.post_update_channel_displayname_message_and_forget.updated_from",
    "translation": "%s updated the channel display name from: %s to: %s"
  },
  {
    "id": "api.channel.post_update_channel_header_message_and_forget.post.error",
    "translation": "Failed to post update channel header message"
  },
  {
    "id": "api.channel.post_update_channel_header_message_and_forget.removed",
    "translation": "%s removed the channel header (was: %s)"
  },
  {
    "id": "api.channel.post_update_channel_header_message_and_forget.retrieve_user.error",
    "translation": "Failed to retrieve user while updating channel header"
  },
  {
    "id": "api.channel.post_update_channel_header_message_and_forget.updated_from",
    "translation": "%s updated the channel header from: %s to: %s"
  },
  {
    "id": "api.channel.post_update_channel_header_message_and_forget.updated_to",
    "translation": "%s updated the channel header to: %s"
  },
  {
    "id": "api.channel.post_user_add_remove_message_and_forget.error",
    "translation": "Failed to post join/leave message"
  },
  {
    "id": "api.channel.remove.default.app_error",
    "translation": "Unable to remove user from the default channel {{.Channel}}."
  },
  {
    "id": "api.channel.remove_channel_member.type.app_error",
    "translation": "Unable to remove user from a channel."
  },
  {
    "id": "api.channel.remove_member.group_constrained.app_error",
    "translation": "Unable to remove a user from a group-constrained channel."
  },
  {
    "id": "api.channel.remove_member.removed",
    "translation": "%v removed from the channel."
  },
  {
    "id": "api.channel.remove_members.denied",
    "translation": "Channel membership removal denied to the following users because of group constraints: {{ .UserIDs }}"
  },
  {
    "id": "api.channel.remove_user_from_channel.app_error",
    "translation": "Can not remove user from this channel type."
  },
  {
    "id": "api.channel.rename_channel.cant_rename_direct_messages.app_error",
    "translation": "You cannot rename a direct message channel."
  },
  {
    "id": "api.channel.rename_channel.cant_rename_group_messages.app_error",
    "translation": "You cannot rename a group message channel."
  },
  {
    "id": "api.channel.restore_channel.restored.app_error",
    "translation": "Unable to unarchive channel. The channel is not archived."
  },
  {
    "id": "api.channel.restore_channel.unarchived",
    "translation": "{{.Username}} unarchived the channel."
  },
  {
    "id": "api.channel.update_channel.deleted.app_error",
    "translation": "The channel has been archived or deleted."
  },
  {
    "id": "api.channel.update_channel.tried.app_error",
    "translation": "Tried to perform an invalid update of the default channel {{.Channel}}."
  },
  {
    "id": "api.channel.update_channel.typechange.app_error",
    "translation": "Channel type cannot be updated."
  },
  {
    "id": "api.channel.update_channel_member_roles.changing_guest_role.app_error",
    "translation": "Invalid channel member update: You can't add or remove the guest role manually."
  },
  {
    "id": "api.channel.update_channel_member_roles.guest_and_user.app_error",
    "translation": "Invalid channel member update: A user must be a guest or a user but not both."
  },
  {
    "id": "api.channel.update_channel_member_roles.scheme_role.app_error",
    "translation": "The provided role is managed by a Scheme and therefore cannot be applied directly to a Channel Member."
  },
  {
    "id": "api.channel.update_channel_privacy.default_channel_error",
    "translation": "The default channel cannot be made private."
  },
  {
    "id": "api.channel.update_channel_scheme.license.error",
    "translation": "Your license does not support updating a channel's scheme"
  },
  {
    "id": "api.channel.update_channel_scheme.scheme_scope.error",
    "translation": "Unable to set the scheme to the channel because the supplied scheme is not a channel scheme."
  },
  {
    "id": "api.channel.update_team_member_roles.changing_guest_role.app_error",
    "translation": "Invalid team member update: You can't add or remove the guest role manually."
  },
  {
    "id": "api.channel.update_team_member_roles.scheme_role.app_error",
    "translation": "The provided role is managed by a Scheme and therefore cannot be applied directly to a Team Member."
  },
  {
    "id": "api.command.admin_only.app_error",
    "translation": "Integrations have been limited to admins only."
  },
  {
    "id": "api.command.command_post.forbidden.app_error",
    "translation": "Specified user is not a member of specified channel."
  },
  {
    "id": "api.command.disabled.app_error",
    "translation": "Commands have been disabled by the system admin."
  },
  {
    "id": "api.command.duplicate_trigger.app_error",
    "translation": "This trigger word is already in use. Please choose another word."
  },
  {
    "id": "api.command.execute_command.create_post_failed.app_error",
    "translation": "Command '{{.Trigger}}' failed to post response. Please contact your System Administrator."
  },
  {
    "id": "api.command.execute_command.failed.app_error",
    "translation": "Command with a trigger of '{{.Trigger}}' failed."
  },
  {
    "id": "api.command.execute_command.failed_empty.app_error",
    "translation": "Command with a trigger of '{{.Trigger}}' returned an empty response."
  },
  {
    "id": "api.command.execute_command.failed_resp.app_error",
    "translation": "Command with a trigger of '{{.Trigger}}' returned response {{.Status}}."
  },
  {
    "id": "api.command.execute_command.format.app_error",
    "translation": "Command trigger word is missing the leading slash character"
  },
  {
    "id": "api.command.execute_command.not_found.app_error",
    "translation": "Command with a trigger of '{{.Trigger}}' not found. To send a message beginning with \"/\", try adding an empty space at the beginning of the message."
  },
  {
    "id": "api.command.execute_command.start.app_error",
    "translation": "No command trigger found."
  },
  {
    "id": "api.command.invite_people.desc",
    "translation": "Send an email invite to your Mattermost team"
  },
  {
    "id": "api.command.invite_people.email_invitations_off",
    "translation": "Email invitations are disabled, no invite(s) sent"
  },
  {
    "id": "api.command.invite_people.email_off",
    "translation": "Email has not been configured, no invite(s) sent"
  },
  {
    "id": "api.command.invite_people.fail",
    "translation": "Encountered an error sending email invite(s)"
  },
  {
    "id": "api.command.invite_people.hint",
    "translation": "[name@domain.com ...]"
  },
  {
    "id": "api.command.invite_people.invite_off",
    "translation": "User creation has been disabled on this server, no invite(s) sent"
  },
  {
    "id": "api.command.invite_people.name",
    "translation": "invite_people"
  },
  {
    "id": "api.command.invite_people.no_email",
    "translation": "Please specify one or more valid email addresses"
  },
  {
    "id": "api.command.invite_people.sent",
    "translation": "Email invite(s) sent"
  },
  {
    "id": "api.command.team_mismatch.app_error",
    "translation": "Unable to update commands across teams."
  },
  {
    "id": "api.command_away.desc",
    "translation": "Set your status away"
  },
  {
    "id": "api.command_away.name",
    "translation": "away"
  },
  {
    "id": "api.command_away.success",
    "translation": "You are now away"
  },
  {
    "id": "api.command_channel_header.channel.app_error",
    "translation": "Error to retrieve the current channel."
  },
  {
    "id": "api.command_channel_header.desc",
    "translation": "Edit the channel header"
  },
  {
    "id": "api.command_channel_header.hint",
    "translation": "[text]"
  },
  {
    "id": "api.command_channel_header.message.app_error",
    "translation": "Text must be provided with the /header command."
  },
  {
    "id": "api.command_channel_header.name",
    "translation": "header"
  },
  {
    "id": "api.command_channel_header.permission.app_error",
    "translation": "You don't have the appropriate permissions to edit the channel header."
  },
  {
    "id": "api.command_channel_header.update_channel.app_error",
    "translation": "Error to update the current channel."
  },
  {
    "id": "api.command_channel_purpose.channel.app_error",
    "translation": "Error to retrieve the current channel."
  },
  {
    "id": "api.command_channel_purpose.desc",
    "translation": "Edit the channel purpose"
  },
  {
    "id": "api.command_channel_purpose.direct_group.app_error",
    "translation": "Unable to set purpose for direct message channels. Use /header to set the header instead."
  },
  {
    "id": "api.command_channel_purpose.hint",
    "translation": "[text]"
  },
  {
    "id": "api.command_channel_purpose.message.app_error",
    "translation": "A message must be provided with the /purpose command."
  },
  {
    "id": "api.command_channel_purpose.name",
    "translation": "purpose"
  },
  {
    "id": "api.command_channel_purpose.permission.app_error",
    "translation": "You don't have the appropriate permissions to edit the channel purpose."
  },
  {
    "id": "api.command_channel_purpose.update_channel.app_error",
    "translation": "Error to update the current channel."
  },
  {
    "id": "api.command_channel_remove.channel.app_error",
    "translation": "Error retrieving the current channel."
  },
  {
    "id": "api.command_channel_rename.channel.app_error",
    "translation": "Error to retrieve the current channel."
  },
  {
    "id": "api.command_channel_rename.desc",
    "translation": "Rename the channel"
  },
  {
    "id": "api.command_channel_rename.direct_group.app_error",
    "translation": "Unable to rename direct message channels."
  },
  {
    "id": "api.command_channel_rename.hint",
    "translation": "[text]"
  },
  {
    "id": "api.command_channel_rename.message.app_error",
    "translation": "A message must be provided with the /rename command."
  },
  {
    "id": "api.command_channel_rename.name",
    "translation": "rename"
  },
  {
    "id": "api.command_channel_rename.permission.app_error",
    "translation": "You don't have the appropriate permissions to rename the channel."
  },
  {
    "id": "api.command_channel_rename.too_long.app_error",
    "translation": "Channel name must be {{.Length}} or fewer characters."
  },
  {
    "id": "api.command_channel_rename.too_short.app_error",
    "translation": "Channel name must be {{.Length}} or more characters."
  },
  {
    "id": "api.command_channel_rename.update_channel.app_error",
    "translation": "Error to update the current channel."
  },
  {
    "id": "api.command_code.desc",
    "translation": "Display text as a code block"
  },
  {
    "id": "api.command_code.hint",
    "translation": "[text]"
  },
  {
    "id": "api.command_code.message.app_error",
    "translation": "A message must be provided with the /code command."
  },
  {
    "id": "api.command_code.name",
    "translation": "code"
  },
  {
    "id": "api.command_collapse.desc",
    "translation": "Turn on auto-collapsing of image previews"
  },
  {
    "id": "api.command_collapse.name",
    "translation": "collapse"
  },
  {
    "id": "api.command_collapse.success",
    "translation": "Image links now collapse by default"
  },
  {
    "id": "api.command_dnd.desc",
    "translation": "Do not disturb disables desktop and mobile push notifications."
  },
  {
    "id": "api.command_dnd.disabled",
    "translation": "Do Not Disturb is disabled."
  },
  {
    "id": "api.command_dnd.error",
    "translation": "Error to retrieve the user status."
  },
  {
    "id": "api.command_dnd.name",
    "translation": "dnd"
  },
  {
    "id": "api.command_dnd.success",
    "translation": "Do Not Disturb is enabled. You will not receive desktop or mobile push notifications until Do Not Disturb is turned off."
  },
  {
    "id": "api.command_echo.delay.app_error",
    "translation": "Delays must be under 10000 seconds."
  },
  {
    "id": "api.command_echo.desc",
    "translation": "Echo back text from your account"
  },
  {
    "id": "api.command_echo.high_volume.app_error",
    "translation": "High volume of echo request, cannot process request."
  },
  {
    "id": "api.command_echo.hint",
    "translation": "'message' [delay in seconds]"
  },
  {
    "id": "api.command_echo.message.app_error",
    "translation": "A message must be provided with the /echo command."
  },
  {
    "id": "api.command_echo.name",
    "translation": "echo"
  },
  {
    "id": "api.command_expand.desc",
    "translation": "Turn off auto-collapsing of image previews"
  },
  {
    "id": "api.command_expand.name",
    "translation": "expand"
  },
  {
    "id": "api.command_expand.success",
    "translation": "Image links now expand by default"
  },
  {
    "id": "api.command_expand_collapse.fail.app_error",
    "translation": "An error occurred while expanding previews."
  },
  {
    "id": "api.command_groupmsg.desc",
    "translation": "Sends a Group Message to the specified users"
  },
  {
    "id": "api.command_groupmsg.fail.app_error",
    "translation": "An error occurred while messaging the users."
  },
  {
    "id": "api.command_groupmsg.group_fail.app_error",
    "translation": "An error occurred while creating the group message."
  },
  {
    "id": "api.command_groupmsg.hint",
    "translation": "@[username1],@[username2] 'message'"
  },
  {
    "id": "api.command_groupmsg.invalid_user.app_error",
    "translation": {
      "one": "Unable to find the user: {{.Users}}",
      "other": "Unable to find the users: {{.Users}}"
    }
  },
  {
    "id": "api.command_groupmsg.max_users.app_error",
    "translation": "Group messages are limited to a maximum of {{.MaxUsers}} users."
  },
  {
    "id": "api.command_groupmsg.min_users.app_error",
    "translation": "Group messages are limited to a minimum of {{.MinUsers}} users."
  },
  {
    "id": "api.command_groupmsg.name",
    "translation": "message"
  },
  {
    "id": "api.command_groupmsg.permission.app_error",
    "translation": "You don't have the appropriate permissions to create a new group message."
  },
  {
    "id": "api.command_help.desc",
    "translation": "Open the Mattermost help page"
  },
  {
    "id": "api.command_help.name",
    "translation": "help"
  },
  {
    "id": "api.command_invite.channel.app_error",
    "translation": "Error to retrieve the current channel."
  },
  {
    "id": "api.command_invite.channel.error",
    "translation": "Could not find the channel {{.Channel}}. Please use the [channel handle](https://about.mattermost.com/default-channel-handle-documentation) to identify channels."
  },
  {
    "id": "api.command_invite.desc",
    "translation": "Invite a user to a channel"
  },
  {
    "id": "api.command_invite.directchannel.app_error",
    "translation": "You can't add someone to a direct message channel."
  },
  {
    "id": "api.command_invite.fail.app_error",
    "translation": "An error occurred while joining the channel."
  },
  {
    "id": "api.command_invite.group_constrained_user_denied",
    "translation": "This channel is managed by groups.  This user is not part of a group that is synced to this channel."
  },
  {
    "id": "api.command_invite.hint",
    "translation": "@[username] ~[channel]"
  },
  {
    "id": "api.command_invite.missing_message.app_error",
    "translation": "Missing Username and Channel."
  },
  {
    "id": "api.command_invite.missing_user.app_error",
    "translation": "We couldn't find the user. They may have been deactivated by the System Administrator."
  },
  {
    "id": "api.command_invite.name",
    "translation": "invite"
  },
  {
    "id": "api.command_invite.permission.app_error",
    "translation": "You don't have enough permissions to add {{.User}} in {{.Channel}}."
  },
  {
    "id": "api.command_invite.private_channel.app_error",
    "translation": "Could not find the channel {{.Channel}}. Please use the channel handle to identify channels."
  },
  {
    "id": "api.command_invite.success",
    "translation": "{{.User}} added to {{.Channel}} channel."
  },
  {
    "id": "api.command_invite.user_already_in_channel.app_error",
    "translation": "{{.User}} is already in the channel."
  },
  {
    "id": "api.command_invite.user_not_in_team.app_error",
    "translation": "@{{.Username}} is not a member of the team."
  },
  {
    "id": "api.command_invite_people.permission.app_error",
    "translation": "You don't have permission to invite new users to this server."
  },
  {
    "id": "api.command_join.desc",
    "translation": "Join the open channel"
  },
  {
    "id": "api.command_join.fail.app_error",
    "translation": "An error occurred while joining the channel."
  },
  {
    "id": "api.command_join.hint",
    "translation": "~[channel]"
  },
  {
    "id": "api.command_join.list.app_error",
    "translation": "An error occurred while listing channels."
  },
  {
    "id": "api.command_join.missing.app_error",
    "translation": "Unable to find the channel."
  },
  {
    "id": "api.command_join.name",
    "translation": "join"
  },
  {
    "id": "api.command_kick.name",
    "translation": "kick"
  },
  {
    "id": "api.command_leave.desc",
    "translation": "Leave the current channel"
  },
  {
    "id": "api.command_leave.fail.app_error",
    "translation": "An error occurred while leaving the channel."
  },
  {
    "id": "api.command_leave.name",
    "translation": "leave"
  },
  {
    "id": "api.command_logout.desc",
    "translation": "Logout of Mattermost"
  },
  {
    "id": "api.command_logout.fail_message",
    "translation": "Failed to log out"
  },
  {
    "id": "api.command_logout.name",
    "translation": "logout"
  },
  {
    "id": "api.command_me.desc",
    "translation": "Do an action"
  },
  {
    "id": "api.command_me.hint",
    "translation": "[message]"
  },
  {
    "id": "api.command_me.name",
    "translation": "me"
  },
  {
    "id": "api.command_msg.desc",
    "translation": "Send Direct Message to a user"
  },
  {
    "id": "api.command_msg.dm_fail.app_error",
    "translation": "An error occurred while creating the direct message."
  },
  {
    "id": "api.command_msg.fail.app_error",
    "translation": "An error occurred while messaging the user."
  },
  {
    "id": "api.command_msg.hint",
    "translation": "@[username] 'message'"
  },
  {
    "id": "api.command_msg.missing.app_error",
    "translation": "Unable to find the user."
  },
  {
    "id": "api.command_msg.name",
    "translation": "message"
  },
  {
    "id": "api.command_msg.permission.app_error",
    "translation": "You don't have the appropriate permissions to direct message this user."
  },
  {
    "id": "api.command_mute.desc",
    "translation": "Turns off desktop, email and push notifications for the current channel or the [channel] specified."
  },
  {
    "id": "api.command_mute.error",
    "translation": "Could not find the channel {{.Channel}}. Please use the [channel handle](https://about.mattermost.com/default-channel-handle-documentation) to identify channels."
  },
  {
    "id": "api.command_mute.hint",
    "translation": "~[channel]"
  },
  {
    "id": "api.command_mute.name",
    "translation": "mute"
  },
  {
    "id": "api.command_mute.no_channel.error",
    "translation": "Could not find the specified channel. Please use the [channel handle](https://about.mattermost.com/default-channel-handle-documentation) to identify channels."
  },
  {
    "id": "api.command_mute.not_member.error",
    "translation": "Could not mute channel {{.Channel}} as you are not a member."
  },
  {
    "id": "api.command_mute.success_mute",
    "translation": "You will not receive notifications for {{.Channel}} until channel mute is turned off."
  },
  {
    "id": "api.command_mute.success_mute_direct_msg",
    "translation": "You will not receive notifications for this channel until channel mute is turned off."
  },
  {
    "id": "api.command_mute.success_unmute",
    "translation": "{{.Channel}} is no longer muted."
  },
  {
    "id": "api.command_mute.success_unmute_direct_msg",
    "translation": "This channel is no longer muted."
  },
  {
    "id": "api.command_offline.desc",
    "translation": "Set your status offline"
  },
  {
    "id": "api.command_offline.name",
    "translation": "offline"
  },
  {
    "id": "api.command_offline.success",
    "translation": "You are now offline"
  },
  {
    "id": "api.command_online.desc",
    "translation": "Set your status online"
  },
  {
    "id": "api.command_online.name",
    "translation": "online"
  },
  {
    "id": "api.command_online.success",
    "translation": "You are now online"
  },
  {
    "id": "api.command_open.name",
    "translation": "open"
  },
  {
    "id": "api.command_remove.desc",
    "translation": "Remove a member from the channel"
  },
  {
    "id": "api.command_remove.direct_group.app_error",
    "translation": "You can't remove someone from a direct message channel."
  },
  {
    "id": "api.command_remove.group_constrained_user_denied",
    "translation": "User cannot be removed from the channel by you because they are a member of the groups linked to this channel. To remove them from this channel, they must be removed from the linked groups."
  },
  {
    "id": "api.command_remove.hint",
    "translation": "@[username]"
  },
  {
    "id": "api.command_remove.message.app_error",
    "translation": "A message must be provided with the /remove or /kick command."
  },
  {
    "id": "api.command_remove.missing.app_error",
    "translation": "We couldn't find the user. They may have been deactivated by the System Administrator."
  },
  {
    "id": "api.command_remove.name",
    "translation": "remove"
  },
  {
    "id": "api.command_remove.permission.app_error",
    "translation": "You don't have the appropriate permissions to remove the member."
  },
  {
    "id": "api.command_remove.user_not_in_channel",
    "translation": "{{.Username}} is not a member of this channel."
  },
  {
    "id": "api.command_search.desc",
    "translation": "Search text in messages"
  },
  {
    "id": "api.command_search.hint",
    "translation": "[text]"
  },
  {
    "id": "api.command_search.name",
    "translation": "search"
  },
  {
    "id": "api.command_search.unsupported.app_error",
    "translation": "The search command is not supported on your device."
  },
  {
    "id": "api.command_settings.desc",
    "translation": "Open the Account Settings dialog"
  },
  {
    "id": "api.command_settings.name",
    "translation": "settings"
  },
  {
    "id": "api.command_settings.unsupported.app_error",
    "translation": "The settings command is not supported on your device."
  },
  {
    "id": "api.command_shortcuts.desc",
    "translation": "Displays a list of keyboard shortcuts"
  },
  {
    "id": "api.command_shortcuts.name",
    "translation": "shortcuts"
  },
  {
    "id": "api.command_shortcuts.unsupported.app_error",
    "translation": "The shortcuts command is not supported on your device."
  },
  {
    "id": "api.command_shrug.desc",
    "translation": "Adds ¯\\_(ツ)_/¯ to your message"
  },
  {
    "id": "api.command_shrug.hint",
    "translation": "[message]"
  },
  {
    "id": "api.command_shrug.name",
    "translation": "shrug"
  },
  {
    "id": "api.config.client.old_format.app_error",
    "translation": "New format for the client configuration is not supported yet. Please specify format=old in the query string."
  },
  {
    "id": "api.config.update_config.restricted_merge.app_error",
    "translation": "Failed to merge given config."
  },
  {
    "id": "api.context.404.app_error",
    "translation": "Sorry, we could not find the page."
  },
  {
    "id": "api.context.invalid_body_param.app_error",
    "translation": "Invalid or missing {{.Name}} in request body."
  },
  {
    "id": "api.context.invalid_param.app_error",
    "translation": "Invalid {{.Name}} parameter."
  },
  {
    "id": "api.context.invalid_token.error",
    "translation": "Invalid session token={{.Token}}, err={{.Error}}"
  },
  {
    "id": "api.context.invalid_url_param.app_error",
    "translation": "Invalid or missing {{.Name}} parameter in request URL."
  },
  {
    "id": "api.context.mfa_required.app_error",
    "translation": "Multi-factor authentication is required on this server."
  },
  {
    "id": "api.context.permissions.app_error",
    "translation": "You do not have the appropriate permissions."
  },
  {
    "id": "api.context.server_busy.app_error",
    "translation": "Server is busy, non-critical services are temporarily unavailable."
  },
  {
    "id": "api.context.session_expired.app_error",
    "translation": "Invalid or expired session, please login again."
  },
  {
    "id": "api.context.token_provided.app_error",
    "translation": "Session is not OAuth but token was provided in the query string."
  },
  {
    "id": "api.create_terms_of_service.custom_terms_of_service_disabled.app_error",
    "translation": "Custom terms of service feature is disabled."
  },
  {
    "id": "api.create_terms_of_service.empty_text.app_error",
    "translation": "Please enter text for your Custom Terms of Service."
  },
  {
    "id": "api.email_batching.add_notification_email_to_batch.channel_full.app_error",
    "translation": "Email batching job's receiving channel was full. Please increase the EmailBatchingBufferSize."
  },
  {
    "id": "api.email_batching.add_notification_email_to_batch.disabled.app_error",
    "translation": "Email batching has been disabled by the system administrator."
  },
  {
    "id": "api.email_batching.render_batched_post.date",
    "translation": "{{.Hour}}:{{.Minute}} {{.Timezone}}, {{.Month}} {{.Day}}"
  },
  {
    "id": "api.email_batching.render_batched_post.direct_message",
    "translation": "Direct Message from "
  },
  {
    "id": "api.email_batching.render_batched_post.go_to_post",
    "translation": "Go to Post"
  },
  {
    "id": "api.email_batching.render_batched_post.group_message",
    "translation": "Group Message from "
  },
  {
    "id": "api.email_batching.render_batched_post.notification",
    "translation": "Notification from "
  },
  {
    "id": "api.email_batching.send_batched_email_notification.body_text",
    "translation": {
      "one": "You have a new notification.",
      "other": "You have {{.Count}} new notifications."
    }
  },
  {
    "id": "api.email_batching.send_batched_email_notification.subject",
    "translation": {
      "one": "[{{.SiteName}}] New Notification for {{.Month}} {{.Day}}, {{.Year}}",
      "other": "[{{.SiteName}}] New Notifications for {{.Month}} {{.Day}}, {{.Year}}"
    }
  },
  {
    "id": "api.emoji.create.duplicate.app_error",
    "translation": "Unable to create emoji. Another emoji with the same name already exists."
  },
  {
    "id": "api.emoji.create.other_user.app_error",
    "translation": "Invalid user id."
  },
  {
    "id": "api.emoji.create.parse.app_error",
    "translation": "Unable to create emoji. Could not understand request."
  },
  {
    "id": "api.emoji.create.too_large.app_error",
    "translation": "Unable to create emoji. Image must be less than 1 MB in size."
  },
  {
    "id": "api.emoji.disabled.app_error",
    "translation": "Custom emoji have been disabled by the system admin."
  },
  {
    "id": "api.emoji.get_image.decode.app_error",
    "translation": "Unable to decode image file for emoji."
  },
  {
    "id": "api.emoji.get_image.read.app_error",
    "translation": "Unable to read image file for emoji."
  },
  {
    "id": "api.emoji.storage.app_error",
    "translation": "File storage not configured properly. Please configure for either S3 or local server file storage."
  },
  {
    "id": "api.emoji.upload.image.app_error",
    "translation": "Unable to create emoji. File must be a PNG, JPEG, or GIF."
  },
  {
    "id": "api.emoji.upload.large_image.decode_error",
    "translation": "Unable to create emoji. An error occurred when trying to decode the image."
  },
  {
    "id": "api.emoji.upload.large_image.encode_error",
    "translation": "Unable to create emoji. An error occurred when trying to encode the image."
  },
  {
    "id": "api.emoji.upload.large_image.gif_decode_error",
    "translation": "Unable to create emoji. An error occurred when trying to decode the GIF image."
  },
  {
    "id": "api.emoji.upload.large_image.gif_encode_error",
    "translation": "Unable to create emoji. An error occurred when trying to encode the GIF image."
  },
  {
    "id": "api.emoji.upload.large_image.too_large.app_error",
    "translation": "Unable to create emoji. Image must be smaller than {{.MaxWidth}} by {{.MaxHeight}}."
  },
  {
    "id": "api.emoji.upload.open.app_error",
    "translation": "Unable to create the emoji. An error occurred when trying to open the attached image."
  },
  {
    "id": "api.file.attachments.disabled.app_error",
    "translation": "File attachments have been disabled on this server."
  },
  {
    "id": "api.file.file_exists.exists_local.app_error",
    "translation": "Unable to check if the file exists."
  },
  {
    "id": "api.file.file_exists.s3.app_error",
    "translation": "Unable to check if the file exists."
  },
  {
    "id": "api.file.get_file.public_invalid.app_error",
    "translation": "The public link does not appear to be valid."
  },
  {
    "id": "api.file.get_file_preview.no_preview.app_error",
    "translation": "File doesn't have a preview image."
  },
  {
    "id": "api.file.get_file_thumbnail.no_thumbnail.app_error",
    "translation": "File doesn't have a thumbnail image."
  },
  {
    "id": "api.file.get_public_link.disabled.app_error",
    "translation": "Public links have been disabled."
  },
  {
    "id": "api.file.get_public_link.no_post.app_error",
    "translation": "Unable to get public link for file. File must be attached to a post that can be read by the current user."
  },
  {
    "id": "api.file.move_file.copy_within_s3.app_error",
    "translation": "Unable to copy file within S3."
  },
  {
    "id": "api.file.move_file.delete_from_s3.app_error",
    "translation": "Unable to delete file from S3."
  },
  {
    "id": "api.file.move_file.rename.app_error",
    "translation": "Unable to move file locally."
  },
  {
    "id": "api.file.no_driver.app_error",
    "translation": "No file driver selected."
  },
  {
    "id": "api.file.read_file.reading_local.app_error",
    "translation": "Encountered an error reading from local server file storage."
  },
  {
    "id": "api.file.read_file.s3.app_error",
    "translation": "Encountered an error reading from S3 storage."
  },
  {
    "id": "api.file.reader.reading_local.app_error",
    "translation": "Encountered an error opening a reader from local server file storage."
  },
  {
    "id": "api.file.reader.s3.app_error",
    "translation": "Encountered an error opening a reader from S3 storage."
  },
  {
    "id": "api.file.test_connection.local.connection.app_error",
    "translation": "Don't have permissions to write to local path specified or other error."
  },
  {
    "id": "api.file.test_connection.s3.bucked_create.app_error",
    "translation": "Unable to create bucket."
  },
  {
    "id": "api.file.test_connection.s3.bucket_exists.app_error",
    "translation": "Error checking if bucket exists."
  },
  {
    "id": "api.file.test_connection.s3.connection.app_error",
    "translation": "Bad connection to S3 or minio."
  },
  {
    "id": "api.file.upload_file.incorrect_number_of_client_ids.app_error",
    "translation": "Unable to upload file(s). Have {{.NumClientIds}} client_ids for {{.NumFiles}} files."
  },
  {
    "id": "api.file.upload_file.incorrect_number_of_files.app_error",
    "translation": "Unable to upload files. Incorrect number of files specified."
  },
  {
    "id": "api.file.upload_file.large_image.app_error",
    "translation": "File above maximum dimensions could not be uploaded: {{.Filename}}"
  },
  {
    "id": "api.file.upload_file.large_image_detailed.app_error",
    "translation": "{{.Filename}} dimensions ({{.Width}} by {{.Height}} pixels) exceed the limits."
  },
  {
    "id": "api.file.upload_file.multiple_channel_ids.app_error",
    "translation": "Unable to upload file(s). Multiple conflicting channel_ids."
  },
  {
    "id": "api.file.upload_file.read_form_value.app_error",
    "translation": "Unable to upload file(s). Error reading the value for {{.Formname}}."
  },
  {
    "id": "api.file.upload_file.read_request.app_error",
    "translation": "Unable to upload file(s). Error reading or parsing request data."
  },
  {
    "id": "api.file.upload_file.rejected_by_plugin.app_error",
    "translation": "Unable to upload file {{.Filename}}. Rejected by plugin: {{.Reason}}"
  },
  {
    "id": "api.file.upload_file.storage.app_error",
    "translation": "Unable to upload file. Image storage is not configured."
  },
  {
    "id": "api.file.upload_file.too_large_detailed.app_error",
    "translation": "Unable to upload file {{.Filename}}. {{.Length}} bytes exceeds the maximum allowed {{.Limit}} bytes."
  },
  {
    "id": "api.file.write_file.s3.app_error",
    "translation": "Encountered an error writing to S3."
  },
  {
    "id": "api.file.write_file_locally.create_dir.app_error",
    "translation": "Encountered an error creating the directory for the new file."
  },
  {
    "id": "api.file.write_file_locally.writing.app_error",
    "translation": "Encountered an error writing to local server storage."
  },
  {
    "id": "api.image.get.app_error",
    "translation": "Requested image url cannot be parsed."
  },
  {
    "id": "api.incoming_webhook.disabled.app_error",
    "translation": "Incoming webhooks have been disabled by the system admin."
  },
  {
    "id": "api.incoming_webhook.invalid_username.app_error",
    "translation": "Invalid username."
  },
  {
    "id": "api.io_error",
    "translation": "input/output error"
  },
  {
    "id": "api.ldap_group.not_found",
    "translation": "ldap group not found"
  },
  {
    "id": "api.ldap_groups.existing_group_name_error",
    "translation": "group name already exists"
  },
  {
    "id": "api.ldap_groups.existing_reserved_name_error",
    "translation": "group name already exists as a reserved name"
  },
  {
    "id": "api.ldap_groups.existing_user_name_error",
    "translation": "group name already exists as a user name"
  },
  {
    "id": "api.ldap_groups.license_error",
    "translation": "your license does not support ldap groups"
  },
  {
    "id": "api.license.add_license.array.app_error",
    "translation": "Empty array under 'license' in request."
  },
  {
    "id": "api.license.add_license.expired.app_error",
    "translation": "License is either expired or has not yet started."
  },
  {
    "id": "api.license.add_license.invalid.app_error",
    "translation": "Invalid license file."
  },
  {
    "id": "api.license.add_license.invalid_count.app_error",
    "translation": "Unable to count total unique users."
  },
  {
    "id": "api.license.add_license.no_file.app_error",
    "translation": "No file under 'license' in request."
  },
  {
    "id": "api.license.add_license.open.app_error",
    "translation": "Could not open license file."
  },
  {
    "id": "api.license.add_license.save.app_error",
    "translation": "License did not save properly."
  },
  {
    "id": "api.license.add_license.save_active.app_error",
    "translation": "Active license ID did not save properly."
  },
  {
    "id": "api.license.add_license.unique_users.app_error",
    "translation": "This license only supports {{.Users}} users, when your system has {{.Count}} unique users. Unique users are counted distinctly by email address. You can see total user count under Site Reports -> View Statistics."
  },
  {
    "id": "api.license.client.old_format.app_error",
    "translation": "New format for the client license is not supported yet. Please specify format=old in the query string."
  },
  {
    "id": "api.license.remove_expired_license.failed.error",
    "translation": "Failed to send the disable license email successfully."
  },
  {
    "id": "api.marshal_error",
    "translation": "marshal error"
  },
  {
    "id": "api.oauth.allow_oauth.redirect_callback.app_error",
    "translation": "invalid_request: Supplied redirect_uri did not match registered callback_url."
  },
  {
    "id": "api.oauth.allow_oauth.turn_off.app_error",
    "translation": "The system admin has turned off OAuth2 Service Provider."
  },
  {
    "id": "api.oauth.authorize_oauth.disabled.app_error",
    "translation": "The system admin has turned off OAuth2 Service Provider."
  },
  {
    "id": "api.oauth.get_access_token.bad_client_id.app_error",
    "translation": "invalid_request: Bad client_id."
  },
  {
    "id": "api.oauth.get_access_token.bad_client_secret.app_error",
    "translation": "invalid_request: Missing client_secret."
  },
  {
    "id": "api.oauth.get_access_token.bad_grant.app_error",
    "translation": "invalid_request: Bad grant_type."
  },
  {
    "id": "api.oauth.get_access_token.credentials.app_error",
    "translation": "invalid_client: Invalid client credentials."
  },
  {
    "id": "api.oauth.get_access_token.disabled.app_error",
    "translation": "The system admin has turned off OAuth2 Service Provider."
  },
  {
    "id": "api.oauth.get_access_token.expired_code.app_error",
    "translation": "invalid_grant: Invalid or expired authorization code."
  },
  {
    "id": "api.oauth.get_access_token.internal.app_error",
    "translation": "server_error: Encountered internal server error while accessing database."
  },
  {
    "id": "api.oauth.get_access_token.internal_saving.app_error",
    "translation": "server_error: Encountered internal server error while saving access token to database."
  },
  {
    "id": "api.oauth.get_access_token.internal_session.app_error",
    "translation": "server_error: Encountered internal server error while saving session to database."
  },
  {
    "id": "api.oauth.get_access_token.internal_user.app_error",
    "translation": "server_error: Encountered internal server error while pulling user from database."
  },
  {
    "id": "api.oauth.get_access_token.missing_code.app_error",
    "translation": "invalid_request: Missing code."
  },
  {
    "id": "api.oauth.get_access_token.missing_refresh_token.app_error",
    "translation": "invalid_request: Missing refresh_token."
  },
  {
    "id": "api.oauth.get_access_token.redirect_uri.app_error",
    "translation": "invalid_request: Supplied redirect_uri does not match authorization code redirect_uri."
  },
  {
    "id": "api.oauth.get_access_token.refresh_token.app_error",
    "translation": "invalid_grant: Invalid refresh token."
  },
  {
    "id": "api.oauth.invalid_state_token.app_error",
    "translation": "Invalid state token."
  },
  {
    "id": "api.oauth.register_oauth_app.turn_off.app_error",
    "translation": "The system admin has turned off OAuth2 Service Provider."
  },
  {
    "id": "api.oauth.revoke_access_token.del_session.app_error",
    "translation": "Error deleting session from DB."
  },
  {
    "id": "api.oauth.revoke_access_token.del_token.app_error",
    "translation": "Error deleting access token from DB."
  },
  {
    "id": "api.oauth.revoke_access_token.get.app_error",
    "translation": "Error getting access token from DB before deletion."
  },
  {
    "id": "api.oauth.singup_with_oauth.disabled.app_error",
    "translation": "User sign-up is disabled."
  },
  {
    "id": "api.oauth.singup_with_oauth.expired_link.app_error",
    "translation": "The signup link has expired."
  },
  {
    "id": "api.oauth.singup_with_oauth.invalid_link.app_error",
    "translation": "The signup link does not appear to be valid."
  },
  {
    "id": "api.outgoing_webhook.disabled.app_error",
    "translation": "Outgoing webhooks have been disabled by the system admin."
  },
  {
    "id": "api.plugin.add_public_key.open.app_error",
    "translation": "An error occurred while opening the public key file."
  },
  {
    "id": "api.plugin.install.download_failed.app_error",
    "translation": "An error occurred while downloading the plugin."
  },
  {
    "id": "api.plugin.upload.array.app_error",
    "translation": "File array is empty in multipart/form request."
  },
  {
    "id": "api.plugin.upload.file.app_error",
    "translation": "Unable to open file in multipart/form request."
  },
  {
    "id": "api.plugin.upload.no_file.app_error",
    "translation": "Missing file in multipart/form request."
  },
  {
    "id": "api.plugin.verify_plugin.app_error",
    "translation": "Unable to verify plugin signature."
  },
  {
    "id": "api.post.check_for_out_of_channel_group_users.message.none",
    "translation": "@{{.GroupDisplayName}} has no members on this team"
  },
  {
    "id": "api.post.check_for_out_of_channel_groups_mentions.message.multiple",
    "translation": "@{{.Usernames}} and @{{.LastUsername}} did not get notified by this mention because they are not in the channel. They cannot be added to the channel because they are not a member of the linked groups. To add them to this channel, they must be added to the linked groups."
  },
  {
    "id": "api.post.check_for_out_of_channel_groups_mentions.message.one",
    "translation": "@{{.Username}} did not get notified by this mention because they are not in the channel. They cannot be added to the channel because they are not a member of the linked groups. To add them to this channel, they must be added to the linked groups."
  },
  {
    "id": "api.post.check_for_out_of_channel_mentions.message.multiple",
    "translation": "@{{.Usernames}} and @{{.LastUsername}} did not get notified by this mention because they are not in the channel."
  },
  {
    "id": "api.post.check_for_out_of_channel_mentions.message.one",
    "translation": "@{{.Username}} did not get notified by this mention because they are not in the channel."
  },
  {
    "id": "api.post.create_post.can_not_post_to_deleted.error",
    "translation": "Can not post to deleted channel."
  },
  {
    "id": "api.post.create_post.channel_root_id.app_error",
    "translation": "Invalid ChannelId for RootId parameter."
  },
  {
    "id": "api.post.create_post.parent_id.app_error",
    "translation": "Invalid ParentId parameter."
  },
  {
    "id": "api.post.create_post.root_id.app_error",
    "translation": "Invalid RootId parameter."
  },
  {
    "id": "api.post.create_post.town_square_read_only",
    "translation": "This channel is read-only. Only members with permission can post here."
  },
  {
    "id": "api.post.create_webhook_post.creating.app_error",
    "translation": "Error creating post."
  },
  {
    "id": "api.post.deduplicate_create_post.failed_to_get",
    "translation": "Failed to fetch original post after deduplicating a client repeating the same request."
  },
  {
    "id": "api.post.deduplicate_create_post.pending",
    "translation": "Rejected post since another client is making the same request."
  },
  {
    "id": "api.post.delete_post.can_not_delete_post_in_deleted.error",
    "translation": "Can not delete a post in a deleted channel."
  },
  {
    "id": "api.post.disabled_all",
    "translation": "@all has been disabled because the channel has more than {{.Users}} users."
  },
  {
    "id": "api.post.disabled_channel",
    "translation": "@channel has been disabled because the channel has more than {{.Users}} users."
  },
  {
    "id": "api.post.disabled_here",
    "translation": "@here has been disabled because the channel has more than {{.Users}} users."
  },
  {
    "id": "api.post.do_action.action_id.app_error",
    "translation": "Invalid action id."
  },
  {
    "id": "api.post.do_action.action_integration.app_error",
    "translation": "Action integration error."
  },
  {
    "id": "api.post.get_message_for_notification.files_sent",
    "translation": {
      "one": "{{.Count}} file sent: {{.Filenames}}",
      "other": "{{.Count}} files sent: {{.Filenames}}"
    }
  },
  {
    "id": "api.post.get_message_for_notification.images_sent",
    "translation": {
      "one": "{{.Count}} image sent: {{.Filenames}}",
      "other": "{{.Count}} images sent: {{.Filenames}}"
    }
  },
  {
    "id": "api.post.link_preview_disabled.app_error",
    "translation": "Link previews have been disabled by the system administrator."
  },
  {
    "id": "api.post.patch_post.can_not_update_post_in_deleted.error",
    "translation": "Can not update a post in a deleted channel."
  },
  {
    "id": "api.post.save_is_pinned_post.town_square_read_only",
    "translation": "This channel is read-only. Only members with permission can pin or unpin posts here."
  },
  {
    "id": "api.post.send_notification_and_forget.push_channel_mention",
    "translation": " notified the channel."
  },
  {
    "id": "api.post.send_notification_and_forget.push_comment_on_post",
    "translation": " commented on your post."
  },
  {
    "id": "api.post.send_notification_and_forget.push_comment_on_thread",
    "translation": " commented on a thread you participated in."
  },
  {
    "id": "api.post.send_notifications_and_forget.push_explicit_mention",
    "translation": " mentioned you."
  },
  {
    "id": "api.post.send_notifications_and_forget.push_general_message",
    "translation": " posted a message."
  },
  {
    "id": "api.post.send_notifications_and_forget.push_image_only",
    "translation": " attached a file."
  },
  {
    "id": "api.post.send_notifications_and_forget.push_message",
    "translation": "sent you a message."
  },
  {
    "id": "api.post.update_post.can_not_update_post_in_deleted.error",
    "translation": "Can not update a post in a deleted channel."
  },
  {
    "id": "api.post.update_post.find.app_error",
    "translation": "Unable to find the existing post or comment to update."
  },
  {
    "id": "api.post.update_post.permissions_details.app_error",
    "translation": "Already deleted id={{.PostId}}."
  },
  {
    "id": "api.post.update_post.permissions_time_limit.app_error",
    "translation": "Post edit is only allowed for {{.timeLimit}} seconds. Please ask your System Administrator for details."
  },
  {
    "id": "api.post.update_post.system_message.app_error",
    "translation": "Unable to update system message."
  },
  {
    "id": "api.post_get_post_by_id.get.app_error",
    "translation": "Unable to get post."
  },
  {
    "id": "api.preference.delete_preferences.delete.app_error",
    "translation": "Unable to delete user preferences."
  },
  {
    "id": "api.preference.preferences_category.get.app_error",
    "translation": "Unable to get user preferences."
  },
  {
    "id": "api.preference.update_preferences.set.app_error",
    "translation": "Unable to set user preferences."
  },
  {
    "id": "api.push_notification.disabled.app_error",
    "translation": "Push Notifications are disabled on this server."
  },
  {
    "id": "api.push_notification.id_loaded.default_message",
    "translation": "You've received a new message."
  },
  {
    "id": "api.push_notification.id_loaded.fetch.app_error",
    "translation": "An error occurred fetching the ID-loaded push notification."
  },
  {
    "id": "api.push_notifications.message.parse.app_error",
    "translation": "An error occurred building the push notification message."
  },
  {
    "id": "api.push_notifications_ack.forward.app_error",
    "translation": "An error occurred sending the receipt delivery to the push notification service."
  },
  {
    "id": "api.push_notifications_ack.message.parse.app_error",
    "translation": "An error occurred building the push notification ack message."
  },
  {
    "id": "api.reaction.delete.archived_channel.app_error",
    "translation": "You cannot remove a reaction in an archived channel."
  },
  {
    "id": "api.reaction.save.archived_channel.app_error",
    "translation": "You cannot react in an archived channel."
  },
  {
    "id": "api.reaction.save_reaction.invalid.app_error",
    "translation": "Reaction is not valid."
  },
  {
    "id": "api.reaction.save_reaction.user_id.app_error",
    "translation": "You cannot save reaction for the other user."
  },
  {
    "id": "api.reaction.town_square_read_only",
    "translation": "Reacting to posts is not possible in read-only channels."
  },
  {
    "id": "api.restricted_system_admin",
    "translation": "This action is forbidden to a restricted system admin."
  },
  {
    "id": "api.roles.patch_roles.license.error",
    "translation": "Your license does not support advanced permissions."
  },
  {
    "id": "api.scheme.create_scheme.license.error",
    "translation": "Your license does not support creating permissions schemes."
  },
  {
    "id": "api.scheme.delete_scheme.license.error",
    "translation": "Your license not support delete permissions schemes"
  },
  {
    "id": "api.scheme.get_channels_for_scheme.scope.error",
    "translation": "Unable to get the channels for scheme because the supplied scheme is not a channel scheme."
  },
  {
    "id": "api.scheme.get_teams_for_scheme.scope.error",
    "translation": "Unable to get the teams for scheme because the supplied scheme is not a team scheme."
  },
  {
    "id": "api.scheme.patch_scheme.license.error",
    "translation": "Your license does not support update permissions schemes"
  },
  {
    "id": "api.server.start_server.forward80to443.disabled_while_using_lets_encrypt",
    "translation": "Must enable Forward80To443 when using LetsEncrypt"
  },
  {
    "id": "api.server.start_server.forward80to443.enabled_but_listening_on_wrong_port",
    "translation": "Unable to forward port 80 to port 443 while listening on port %s: disable Forward80To443 if using a proxy server"
  },
  {
    "id": "api.server.start_server.rate_limiting_memory_store",
    "translation": "Unable to initialize rate limiting memory store. Check MemoryStoreSize config setting."
  },
  {
    "id": "api.server.start_server.rate_limiting_rate_limiter",
    "translation": "Unable to initialize rate limiting."
  },
  {
    "id": "api.server.start_server.starting.critical",
    "translation": "Error starting server, err:%v"
  },
  {
    "id": "api.slackimport.slack_add_bot_user.email_pwd",
    "translation": "The Integration/Slack Bot user with email {{.Email}} and password {{.Password}} has been imported.\r\n"
  },
  {
    "id": "api.slackimport.slack_add_bot_user.unable_import",
    "translation": "Unable to import the Integration/Slack Bot user {{.Username}}.\r\n"
  },
  {
    "id": "api.slackimport.slack_add_channels.added",
    "translation": "\r\nChannels added:\r\n"
  },
  {
    "id": "api.slackimport.slack_add_channels.failed_to_add_user",
    "translation": "Unable to add Slack user {{.Username}} to channel.\r\n"
  },
  {
    "id": "api.slackimport.slack_add_channels.import_failed",
    "translation": "Unable to import Slack channel {{.DisplayName}}.\r\n"
  },
  {
    "id": "api.slackimport.slack_add_channels.merge",
    "translation": "The Slack channel {{.DisplayName}} already exists as an active Mattermost channel. Both channels have been merged.\r\n"
  },
  {
    "id": "api.slackimport.slack_add_users.created",
    "translation": "\r\nUsers created:\r\n"
  },
  {
    "id": "api.slackimport.slack_add_users.email_pwd",
    "translation": "Slack user with email {{.Email}} and password {{.Password}} has been imported.\r\n"
  },
  {
    "id": "api.slackimport.slack_add_users.merge_existing",
    "translation": "Slack user merged with an existing Mattermost user with matching email {{.Email}} and username {{.Username}}.\r\n"
  },
  {
    "id": "api.slackimport.slack_add_users.merge_existing_failed",
    "translation": "Slack user merged with an existing Mattermost user with matching email {{.Email}} and username {{.Username}}, but was unable to add the user to their team.\r\n"
  },
  {
    "id": "api.slackimport.slack_add_users.missing_email_address",
    "translation": "User {{.Username}} does not have an email address in the Slack export. Used {{.Email}} as a placeholder. The user should update their email address once logged in to the system.\r\n"
  },
  {
    "id": "api.slackimport.slack_add_users.unable_import",
    "translation": "Unable to import Slack user: {{.Username}}.\r\n"
  },
  {
    "id": "api.slackimport.slack_import.log",
    "translation": "Mattermost Slack Import Log\r\n"
  },
  {
    "id": "api.slackimport.slack_import.note1",
    "translation": "- Some messages may not have been imported because they were not supported by this importer.\r\n"
  },
  {
    "id": "api.slackimport.slack_import.note2",
    "translation": "- Slack bot messages are currently not supported.\r\n"
  },
  {
    "id": "api.slackimport.slack_import.note3",
    "translation": "- Additional errors may be found in the server logs.\r\n"
  },
  {
    "id": "api.slackimport.slack_import.notes",
    "translation": "\r\nNotes:\r\n"
  },
  {
    "id": "api.slackimport.slack_import.open.app_error",
    "translation": "Unable to open the file: {{.Filename}}.\r\n"
  },
  {
    "id": "api.slackimport.slack_import.team_fail",
    "translation": "Unable to get the team to import into.\r\n"
  },
  {
    "id": "api.slackimport.slack_import.zip.app_error",
    "translation": "Unable to open the Slack export zip file.\r\n"
  },
  {
    "id": "api.slackimport.slack_import.zip.file_too_large",
    "translation": "{{.Filename}} in zip archive too large to process for Slack import\r\n"
  },
  {
    "id": "api.status.user_not_found.app_error",
    "translation": "User not found."
  },
  {
    "id": "api.system.id_loaded.not_available.app_error",
    "translation": "ID Loaded Push Notifications are not configured or supported on this server."
  },
  {
    "id": "api.team.add_members.error",
    "translation": "Error adding team member(s)."
  },
  {
    "id": "api.team.add_members.user_denied",
    "translation": "This team is managed by groups.  This user is not part of a group that is synced to this team."
  },
  {
    "id": "api.team.add_user_to_team.added",
    "translation": "%v added to the team by %v."
  },
  {
    "id": "api.team.add_user_to_team.missing_parameter.app_error",
    "translation": "Parameter required to add user to team."
  },
  {
    "id": "api.team.add_user_to_team_from_invite.guest.app_error",
    "translation": "Guests are restricted from joining a team via an invite link. Please request a guest email invitation to the team."
  },
  {
    "id": "api.team.demote_user_to_guest.disabled.error",
    "translation": "Guest accounts are disabled."
  },
  {
    "id": "api.team.demote_user_to_guest.license.error",
    "translation": "Your license does not support guest accounts"
  },
  {
    "id": "api.team.get_all_teams.insufficient_permissions",
    "translation": "You don't have the appropriate permissions to list all teams"
  },
  {
    "id": "api.team.get_invite_info.not_open_team",
    "translation": "Invite is invalid because this is not an open team."
  },
  {
    "id": "api.team.get_team_icon.filesettings_no_driver.app_error",
    "translation": "Invalid driver name for file settings.  Must be 'local' or 'amazons3'."
  },
  {
    "id": "api.team.get_team_icon.read_file.app_error",
    "translation": "Unable to read the team icon file."
  },
  {
    "id": "api.team.import_team.array.app_error",
    "translation": "Empty array under 'file' in request."
  },
  {
    "id": "api.team.import_team.integer.app_error",
    "translation": "Filesize not an integer."
  },
  {
    "id": "api.team.import_team.no_file.app_error",
    "translation": "No file under 'file' in request."
  },
  {
    "id": "api.team.import_team.no_import_from.app_error",
    "translation": "Malformed request: importFrom field is not present."
  },
  {
    "id": "api.team.import_team.open.app_error",
    "translation": "Could not open file."
  },
  {
    "id": "api.team.import_team.parse.app_error",
    "translation": "Could not parse multipart form."
  },
  {
    "id": "api.team.import_team.unavailable.app_error",
    "translation": "Malformed request: filesize field is not present."
  },
  {
    "id": "api.team.invalidate_all_email_invites.app_error",
    "translation": "Error invalidating email invites."
  },
  {
    "id": "api.team.invate_guests_to_channels.disabled.error",
    "translation": "Guest accounts are disabled"
  },
  {
    "id": "api.team.invate_guests_to_channels.license.error",
    "translation": "Your license does not support guest accounts"
  },
  {
    "id": "api.team.invite_guests.channel_in_invalid_team.app_error",
    "translation": "The channels of the invite must be part of the team of the invite."
  },
  {
    "id": "api.team.invite_members.disabled.app_error",
    "translation": "Email invitations are disabled."
  },
  {
    "id": "api.team.invite_members.invalid_email.app_error",
    "translation": "The following email addresses do not belong to an accepted domain: {{.Addresses}}. Please contact your System Administrator for details."
  },
  {
    "id": "api.team.invite_members.no_one.app_error",
    "translation": "No one to invite."
  },
  {
    "id": "api.team.is_team_creation_allowed.disabled.app_error",
    "translation": "Team creation has been disabled. Please ask your System Administrator for details."
  },
  {
    "id": "api.team.is_team_creation_allowed.domain.app_error",
    "translation": "Email must be from a specific domain (e.g. @example.com). Please ask your System Administrator for details."
  },
  {
    "id": "api.team.join_team.post_and_forget",
    "translation": "%v joined the team."
  },
  {
    "id": "api.team.join_user_to_team.allowed_domains.app_error",
    "translation": "Email must be from a specific domain (e.g. @example.com). Please ask your team or system administrator for details."
  },
  {
    "id": "api.team.leave.left",
    "translation": "%v left the team."
  },
  {
    "id": "api.team.move_channel.post.error",
    "translation": "Failed to post channel move message."
  },
  {
    "id": "api.team.move_channel.success",
    "translation": "This channel has been moved to this team from %v."
  },
  {
    "id": "api.team.remove_member.group_constrained.app_error",
    "translation": "Unable to remove a user from a group-constrained team."
  },
  {
    "id": "api.team.remove_team_icon.get_team.app_error",
    "translation": "An error occurred getting the team."
  },
  {
    "id": "api.team.remove_user_from_team.missing.app_error",
    "translation": "The user does not appear to be part of this team."
  },
  {
    "id": "api.team.remove_user_from_team.removed",
    "translation": "%v removed from the team."
  },
  {
    "id": "api.team.search_teams.pagination_not_implemented.private_team_search",
    "translation": "Pagination not implemented for private-only team search."
  },
  {
    "id": "api.team.search_teams.pagination_not_implemented.public_team_search",
    "translation": "Pagination not implemented for public-only team search."
  },
  {
    "id": "api.team.set_team_icon.array.app_error",
    "translation": "Empty array under 'image' in request."
  },
  {
    "id": "api.team.set_team_icon.decode.app_error",
    "translation": "Could not decode team icon."
  },
  {
    "id": "api.team.set_team_icon.decode_config.app_error",
    "translation": "Could not decode team icon metadata."
  },
  {
    "id": "api.team.set_team_icon.encode.app_error",
    "translation": "Could not encode team icon."
  },
  {
    "id": "api.team.set_team_icon.get_team.app_error",
    "translation": "An error occurred getting the team."
  },
  {
    "id": "api.team.set_team_icon.no_file.app_error",
    "translation": "No file under 'image' in request."
  },
  {
    "id": "api.team.set_team_icon.open.app_error",
    "translation": "Could not open image file."
  },
  {
    "id": "api.team.set_team_icon.parse.app_error",
    "translation": "Could not parse multipart form."
  },
  {
    "id": "api.team.set_team_icon.storage.app_error",
    "translation": "Unable to upload team icon. Image storage is not configured."
  },
  {
    "id": "api.team.set_team_icon.too_large.app_error",
    "translation": "Unable to upload team icon. File is too large."
  },
  {
    "id": "api.team.set_team_icon.write_file.app_error",
    "translation": "Could not save team icon."
  },
  {
    "id": "api.team.team_icon.update.app_error",
    "translation": "An error occurred updating the team icon."
  },
  {
    "id": "api.team.update_member_roles.not_a_member",
    "translation": "Specified user is not a member of specified team."
  },
  {
    "id": "api.team.update_restricted_domains.mismatch.app_error",
    "translation": "Restricting team to {{ .Domain }} is not allowed by the system config. Please contact your system administrator."
  },
  {
    "id": "api.team.update_team_member_roles.guest_and_user.app_error",
    "translation": "Invalid team member update: A user must be a guest or a user but not both."
  },
  {
    "id": "api.team.update_team_scheme.license.error",
    "translation": "Your license does not support updating a team's scheme"
  },
  {
    "id": "api.team.update_team_scheme.scheme_scope.error",
    "translation": "Unable to set the scheme to the team because the supplied scheme is not a team scheme."
  },
  {
    "id": "api.templates.deactivate_body.info",
    "translation": "You deactivated your account on {{ .SiteURL }}."
  },
  {
    "id": "api.templates.deactivate_body.title",
    "translation": "Your account has been deactivated at {{ .ServerURL }}"
  },
  {
    "id": "api.templates.deactivate_body.warning",
    "translation": "If this change was not initiated by you or you want to reactivate your account, contact your system administrator."
  },
  {
    "id": "api.templates.deactivate_subject",
    "translation": "[{{ .SiteName }}] Your account at {{ .ServerURL }} has been deactivated"
  },
  {
    "id": "api.templates.email_change_body.info",
    "translation": "Your email address for {{.TeamDisplayName}} has been changed to {{.NewEmail}}."
  },
  {
    "id": "api.templates.email_change_body.title",
    "translation": "You updated your email"
  },
  {
    "id": "api.templates.email_change_subject",
    "translation": "[{{ .SiteName }}] Your email address has changed"
  },
  {
    "id": "api.templates.email_change_verify_body.button",
    "translation": "Verify Email"
  },
  {
    "id": "api.templates.email_change_verify_body.info",
    "translation": "To finish updating your email address for {{.TeamDisplayName}}, please click the link below to confirm this is the right address."
  },
  {
    "id": "api.templates.email_change_verify_body.title",
    "translation": "You updated your email"
  },
  {
    "id": "api.templates.email_change_verify_subject",
    "translation": "[{{ .SiteName }}] Verify new email address"
  },
  {
    "id": "api.templates.email_footer",
    "translation": "To change your notification preferences, log in to your team site and go to Account Settings > Notifications."
  },
  {
    "id": "api.templates.email_info1",
    "translation": "Any questions at all, mail us any time: "
  },
  {
    "id": "api.templates.email_info2",
    "translation": "Best wishes,"
  },
  {
    "id": "api.templates.email_info3",
    "translation": "The {{.SiteName}} Team"
  },
  {
    "id": "api.templates.email_organization",
    "translation": "Sent by "
  },
  {
    "id": "api.templates.email_warning",
    "translation": "If you did not make this change, please contact the system administrator."
  },
  {
    "id": "api.templates.invite_body.button",
    "translation": "Join Team"
  },
  {
    "id": "api.templates.invite_body.extra_info",
    "translation": "Mattermost lets you share messages and files from your PC or phone, with instant search and archiving. After you’ve joined [[{{.TeamDisplayName}}]], you can sign-in to your new team and access these features anytime from the web address:"
  },
  {
    "id": "api.templates.invite_body.info",
    "translation": "[[{{.SenderName}}]], has invited you to join [[{{.TeamDisplayName}}]]."
  },
  {
    "id": "api.templates.invite_body.title",
    "translation": "You've been invited"
  },
  {
    "id": "api.templates.invite_body_guest.info",
    "translation": "[[{{.SenderName}}]], has invited you to join team [[{{.TeamDisplayName}}]] as a guest."
  },
  {
    "id": "api.templates.invite_guest_subject",
    "translation": "[{{ .SiteName }}] {{ .SenderName }} invited you to join the team {{ .TeamDisplayName }} as a guest"
  },
  {
    "id": "api.templates.invite_subject",
    "translation": "[{{ .SiteName }}] {{ .SenderName }} invited you to join {{ .TeamDisplayName }} Team"
  },
  {
    "id": "api.templates.mfa_activated_body.info",
    "translation": "Multi-factor authentication has been added to your account on {{ .SiteURL }}."
  },
  {
    "id": "api.templates.mfa_activated_body.title",
    "translation": "Multi-factor authentication was added"
  },
  {
    "id": "api.templates.mfa_change_subject",
    "translation": "[{{ .SiteName }}] Your MFA has been updated"
  },
  {
    "id": "api.templates.mfa_deactivated_body.info",
    "translation": "Multi-factor authentication has been removed from your account on {{ .SiteURL }}."
  },
  {
    "id": "api.templates.mfa_deactivated_body.title",
    "translation": "Multi-factor authentication was removed"
  },
  {
    "id": "api.templates.password_change_body.info",
    "translation": "Your password has been updated for {{.TeamDisplayName}} on {{ .TeamURL }} by {{.Method}}."
  },
  {
    "id": "api.templates.password_change_body.title",
    "translation": "Your password has been updated"
  },
  {
    "id": "api.templates.password_change_subject",
    "translation": "[{{ .SiteName }}] Your password has been updated"
  },
  {
    "id": "api.templates.post_body.button",
    "translation": "Go To Post"
  },
  {
    "id": "api.templates.remove_expired_license.body.renew_button",
    "translation": "Renew License"
  },
  {
    "id": "api.templates.remove_expired_license.body.title",
    "translation": "Enterprise license has expired and some features may be disabled. Please renew."
  },
  {
    "id": "api.templates.remove_expired_license.subject",
    "translation": "Mattermost Enterprise license has been disabled."
  },
  {
    "id": "api.templates.reset_body.button",
    "translation": "Reset Password"
  },
  {
    "id": "api.templates.reset_body.info1",
    "translation": "To change your password, click \"Reset Password\" below."
  },
  {
    "id": "api.templates.reset_body.info2",
    "translation": "If you did not mean to reset your password, please ignore this email and your password will remain the same. The password reset link expires in 24 hours."
  },
  {
    "id": "api.templates.reset_body.title",
    "translation": "You requested a password reset"
  },
  {
    "id": "api.templates.reset_subject",
    "translation": "[{{ .SiteName }}] Reset your password"
  },
  {
    "id": "api.templates.signin_change_email.body.info",
    "translation": "You updated your sign-in method on {{ .SiteName }} to {{.Method}}."
  },
  {
    "id": "api.templates.signin_change_email.body.method_email",
    "translation": "email and password"
  },
  {
    "id": "api.templates.signin_change_email.body.title",
    "translation": "You updated your sign-in method"
  },
  {
    "id": "api.templates.signin_change_email.subject",
    "translation": "[{{ .SiteName }}] Your sign-in method has been updated"
  },
  {
    "id": "api.templates.user_access_token_body.info",
    "translation": "A personal access token was added to your account on {{ .SiteURL }}. They can be used to access {{.SiteName}} with your account."
  },
  {
    "id": "api.templates.user_access_token_body.title",
    "translation": "Personal access token added to your account"
  },
  {
    "id": "api.templates.user_access_token_subject",
    "translation": "[{{ .SiteName }}] Personal access token added to your account"
  },
  {
    "id": "api.templates.username_change_body.info",
    "translation": "Your username for {{.TeamDisplayName}} has been changed to {{.NewUsername}}."
  },
  {
    "id": "api.templates.username_change_body.title",
    "translation": "You updated your username"
  },
  {
    "id": "api.templates.username_change_subject",
    "translation": "[{{ .SiteName }}] Your username has changed"
  },
  {
    "id": "api.templates.verify_body.button",
    "translation": "Verify Email"
  },
  {
    "id": "api.templates.verify_body.info",
    "translation": "Please verify your email address by clicking below."
  },
  {
    "id": "api.templates.verify_body.title",
    "translation": "You've joined {{ .ServerURL }}"
  },
  {
    "id": "api.templates.verify_subject",
    "translation": "[{{ .SiteName }}] Email Verification"
  },
  {
    "id": "api.templates.welcome_body.app_download_info",
    "translation": "For the best experience, download the apps for PC, Mac, iOS and Android from:"
  },
  {
    "id": "api.templates.welcome_body.button",
    "translation": "Verify Email"
  },
  {
    "id": "api.templates.welcome_body.info",
    "translation": "Please verify your email address by clicking below."
  },
  {
    "id": "api.templates.welcome_body.info2",
    "translation": "You can sign in from:"
  },
  {
    "id": "api.templates.welcome_body.info3",
    "translation": "Mattermost lets you share messages and files from your PC or phone, with instant search and archiving."
  },
  {
    "id": "api.templates.welcome_body.title",
    "translation": "You've joined {{ .ServerURL }}"
  },
  {
    "id": "api.templates.welcome_subject",
    "translation": "[{{ .SiteName }}] You joined {{ .ServerURL }}"
  },
  {
    "id": "api.user.activate_mfa.email_and_ldap_only.app_error",
    "translation": "MFA is not available for this account type."
  },
  {
    "id": "api.user.add_direct_channels_and_forget.failed.error",
    "translation": "Failed to add direct channel preferences for user user_id={{.UserId}}, team_id={{.TeamId}}, err={{.Error}}"
  },
  {
    "id": "api.user.authorize_oauth_user.bad_response.app_error",
    "translation": "Bad response from token request."
  },
  {
    "id": "api.user.authorize_oauth_user.bad_token.app_error",
    "translation": "Bad token type."
  },
  {
    "id": "api.user.authorize_oauth_user.invalid_state.app_error",
    "translation": "Invalid state"
  },
  {
    "id": "api.user.authorize_oauth_user.missing.app_error",
    "translation": "Missing access token."
  },
  {
    "id": "api.user.authorize_oauth_user.response.app_error",
    "translation": "Received invalid response from OAuth service provider."
  },
  {
    "id": "api.user.authorize_oauth_user.service.app_error",
    "translation": "Token request to {{.Service}} failed."
  },
  {
    "id": "api.user.authorize_oauth_user.token_failed.app_error",
    "translation": "Token request failed."
  },
  {
    "id": "api.user.authorize_oauth_user.unsupported.app_error",
    "translation": "Unsupported OAuth service provider."
  },
  {
    "id": "api.user.check_user_login_attempts.too_many.app_error",
    "translation": "Your account is locked because of too many failed password attempts. Please reset your password."
  },
  {
    "id": "api.user.check_user_mfa.bad_code.app_error",
    "translation": "Invalid MFA token."
  },
  {
    "id": "api.user.check_user_password.invalid.app_error",
    "translation": "Login failed because of invalid password."
  },
  {
    "id": "api.user.complete_switch_with_oauth.blank_email.app_error",
    "translation": "Blank email."
  },
  {
    "id": "api.user.complete_switch_with_oauth.parse.app_error",
    "translation": "Could not parse auth data out of {{.Service}} user object."
  },
  {
    "id": "api.user.complete_switch_with_oauth.unavailable.app_error",
    "translation": "{{.Service}} SSO through OAuth 2.0 not available on this server."
  },
  {
    "id": "api.user.create_email_token.error",
    "translation": "Failed to create token data for email verification"
  },
  {
    "id": "api.user.create_oauth_user.already_attached.app_error",
    "translation": "There is already an account associated with that email address using a sign in method other than {{.Service}}. Please sign in using {{.Auth}}."
  },
  {
    "id": "api.user.create_oauth_user.create.app_error",
    "translation": "Could not create user out of {{.Service}} user object."
  },
  {
    "id": "api.user.create_oauth_user.not_available.app_error",
    "translation": "{{.Service}} SSO through OAuth 2.0 not available on this server."
  },
  {
    "id": "api.user.create_password_token.error",
    "translation": "Unable to create password recovery token"
  },
  {
    "id": "api.user.create_profile_image.default_font.app_error",
    "translation": "Could not create default profile image font."
  },
  {
    "id": "api.user.create_profile_image.encode.app_error",
    "translation": "Could not encode default profile image."
  },
  {
    "id": "api.user.create_profile_image.initial.app_error",
    "translation": "Could not add user initial to default profile picture."
  },
  {
    "id": "api.user.create_user.accepted_domain.app_error",
    "translation": "The email you provided does not belong to an accepted domain. Please contact your administrator or sign up with a different email."
  },
  {
    "id": "api.user.create_user.disabled.app_error",
    "translation": "User creation is disabled."
  },
  {
    "id": "api.user.create_user.guest_accounts.disabled.app_error",
    "translation": "Guest accounts are disabled."
  },
  {
    "id": "api.user.create_user.guest_accounts.license.app_error",
    "translation": "Your license does not support guest accounts."
  },
  {
    "id": "api.user.create_user.invalid_invitation_type.app_error",
    "translation": "Unable to create the user, invalid invitation."
  },
  {
    "id": "api.user.create_user.no_open_server",
    "translation": "This server does not allow open signups.  Please speak with your Administrator to receive an invitation."
  },
  {
    "id": "api.user.create_user.signup_email_disabled.app_error",
    "translation": "User sign-up with email is disabled."
  },
  {
    "id": "api.user.create_user.signup_link_expired.app_error",
    "translation": "The signup link has expired."
  },
  {
    "id": "api.user.create_user.signup_link_invalid.app_error",
    "translation": "The signup link does not appear to be valid."
  },
  {
    "id": "api.user.demote_user_to_guest.already_guest.app_error",
    "translation": "Unable to convert the user to guest because is already a guest."
  },
  {
    "id": "api.user.email_to_ldap.not_available.app_error",
    "translation": "AD/LDAP not available on this server."
  },
  {
    "id": "api.user.email_to_oauth.not_available.app_error",
    "translation": "Authentication Transfer not configured or available on this server."
  },
  {
    "id": "api.user.get_authorization_code.unsupported.app_error",
    "translation": "Unsupported OAuth service provider."
  },
  {
    "id": "api.user.get_user_by_email.permissions.app_error",
    "translation": "Unable to get user by email."
  },
  {
    "id": "api.user.ldap_to_email.not_available.app_error",
    "translation": "AD/LDAP not available on this server."
  },
  {
    "id": "api.user.ldap_to_email.not_ldap_account.app_error",
    "translation": "This user account does not use AD/LDAP."
  },
  {
    "id": "api.user.login.blank_pwd.app_error",
    "translation": "Password field must not be blank"
  },
  {
    "id": "api.user.login.bot_login_forbidden.app_error",
    "translation": "Bot login is forbidden."
  },
  {
    "id": "api.user.login.client_side_cert.certificate.app_error",
    "translation": "Attempted to sign in using the experimental feature ClientSideCert without providing a valid certificate."
  },
  {
    "id": "api.user.login.client_side_cert.license.app_error",
    "translation": "Attempt to use the experimental feature ClientSideCertEnable without a valid enterprise license."
  },
  {
    "id": "api.user.login.guest_accounts.disabled.error",
    "translation": "Guest accounts are disabled"
  },
  {
    "id": "api.user.login.guest_accounts.license.error",
    "translation": "Your license does not support guest accounts"
  },
  {
    "id": "api.user.login.inactive.app_error",
    "translation": "Login failed because your account has been deactivated.  Please contact an administrator."
  },
  {
    "id": "api.user.login.invalid_credentials_email",
    "translation": "Enter a valid email and/or password"
  },
  {
    "id": "api.user.login.invalid_credentials_email_username",
    "translation": "Enter a valid email or username and/or password."
  },
  {
    "id": "api.user.login.invalid_credentials_sso",
    "translation": "Enter a valid email or username and/or password, or sign in using another method."
  },
  {
    "id": "api.user.login.invalid_credentials_username",
    "translation": "Enter a valid username and/or password."
  },
  {
    "id": "api.user.login.not_verified.app_error",
    "translation": "Login failed because email address has not been verified."
  },
  {
    "id": "api.user.login.use_auth_service.app_error",
    "translation": "Please sign in using {{.AuthService}}."
  },
  {
    "id": "api.user.login_by_oauth.bot_login_forbidden.app_error",
    "translation": "Bot login is forbidden."
  },
  {
    "id": "api.user.login_by_oauth.not_available.app_error",
    "translation": "{{.Service}} SSO through OAuth 2.0 not available on this server."
  },
  {
    "id": "api.user.login_by_oauth.parse.app_error",
    "translation": "Could not parse auth data out of {{.Service}} user object."
  },
  {
    "id": "api.user.login_ldap.not_available.app_error",
    "translation": "AD/LDAP not available on this server."
  },
  {
    "id": "api.user.oauth_to_email.context.app_error",
    "translation": "Update password failed because context user_id did not match provided user's id."
  },
  {
    "id": "api.user.oauth_to_email.not_available.app_error",
    "translation": "Authentication Transfer not configured or available on this server."
  },
  {
    "id": "api.user.promote_guest_to_user.no_guest.app_error",
    "translation": "Unable to convert the guest to regular user because is not a guest."
  },
  {
    "id": "api.user.reset_password.broken_token.app_error",
    "translation": "The reset password token does not appear to be valid."
  },
  {
    "id": "api.user.reset_password.invalid_link.app_error",
    "translation": "The reset password link does not appear to be valid."
  },
  {
    "id": "api.user.reset_password.link_expired.app_error",
    "translation": "The password reset link has expired."
  },
  {
    "id": "api.user.reset_password.method",
    "translation": "using a reset password link"
  },
  {
    "id": "api.user.reset_password.sso.app_error",
    "translation": "Unable to reset password for SSO accounts."
  },
  {
    "id": "api.user.reset_password.token_parse.error",
    "translation": "Unable to parse the reset password token"
  },
  {
    "id": "api.user.saml.not_available.app_error",
    "translation": "SAML 2.0 is not configured or supported on this server."
  },
  {
    "id": "api.user.send_deactivate_email_and_forget.failed.error",
    "translation": "Failed to send the deactivate account email successfully"
  },
  {
    "id": "api.user.send_email_change_email_and_forget.error",
    "translation": "Failed to send email change notification email successfully"
  },
  {
    "id": "api.user.send_email_change_username_and_forget.error",
    "translation": "Failed to send username change notification email successfully"
  },
  {
    "id": "api.user.send_email_change_verify_email_and_forget.error",
    "translation": "Failed to send email change verification email successfully"
  },
  {
    "id": "api.user.send_mfa_change_email.error",
    "translation": "Unable to send email notification for MFA change."
  },
  {
    "id": "api.user.send_password_change_email_and_forget.error",
    "translation": "Failed to send update password email successfully"
  },
  {
    "id": "api.user.send_password_reset.send.app_error",
    "translation": "Failed to send password reset email successfully."
  },
  {
    "id": "api.user.send_password_reset.sso.app_error",
    "translation": "Unable to reset password for SSO accounts."
  },
  {
    "id": "api.user.send_sign_in_change_email_and_forget.error",
    "translation": "Failed to send update password email successfully"
  },
  {
    "id": "api.user.send_user_access_token.error",
    "translation": "Failed to send \"Personal access token added\" email successfully"
  },
  {
    "id": "api.user.send_verify_email_and_forget.failed.error",
    "translation": "Failed to send verification email successfully"
  },
  {
    "id": "api.user.send_welcome_email_and_forget.failed.error",
    "translation": "Failed to send welcome email successfully"
  },
  {
    "id": "api.user.update_active.cannot_enable_guest_when_guest_feature_is_disabled.app_error",
    "translation": "You cannot activate a guest account because Guest Access feature is not enabled."
  },
  {
    "id": "api.user.update_active.not_enable.app_error",
    "translation": "You cannot deactivate yourself because this feature is not enabled. Please contact your System Administrator."
  },
  {
    "id": "api.user.update_active.permissions.app_error",
    "translation": "You do not have the appropriate permissions."
  },
  {
    "id": "api.user.update_oauth_user_attrs.get_user.app_error",
    "translation": "Could not get user from {{.Service}} user object."
  },
  {
    "id": "api.user.update_password.context.app_error",
    "translation": "Update password failed because context user_id did not match props user_id."
  },
  {
    "id": "api.user.update_password.failed.app_error",
    "translation": "Update password failed."
  },
  {
    "id": "api.user.update_password.incorrect.app_error",
    "translation": "The \"Current Password\" you entered is incorrect. Please check that Caps Lock is off and try again."
  },
  {
    "id": "api.user.update_password.menu",
    "translation": "using the settings menu"
  },
  {
    "id": "api.user.update_password.oauth.app_error",
    "translation": "Update password failed because the user is logged in through an OAuth service."
  },
  {
    "id": "api.user.update_password.valid_account.app_error",
    "translation": "Update password failed because we couldn't find a valid account."
  },
  {
    "id": "api.user.update_user.accepted_domain.app_error",
    "translation": "The email you provided does not belong to an accepted domain. Please contact your administrator or sign up with a different email."
  },
  {
    "id": "api.user.update_user.accepted_guest_domain.app_error",
    "translation": "The email you provided does not belong to an accepted domain for guest accounts. Please contact your administrator or sign up with a different email."
  },
  {
    "id": "api.user.upload_profile_user.array.app_error",
    "translation": "Empty array under 'image' in request."
  },
  {
    "id": "api.user.upload_profile_user.decode.app_error",
    "translation": "Could not decode profile image."
  },
  {
    "id": "api.user.upload_profile_user.decode_config.app_error",
    "translation": "Could not save profile image. File does not appear to be a valid image."
  },
  {
    "id": "api.user.upload_profile_user.encode.app_error",
    "translation": "Could not encode profile image."
  },
  {
    "id": "api.user.upload_profile_user.no_file.app_error",
    "translation": "No file under 'image' in request."
  },
  {
    "id": "api.user.upload_profile_user.open.app_error",
    "translation": "Could not open image file."
  },
  {
    "id": "api.user.upload_profile_user.parse.app_error",
    "translation": "Could not parse multipart form."
  },
  {
    "id": "api.user.upload_profile_user.storage.app_error",
    "translation": "Unable to upload file. Image storage is not configured."
  },
  {
    "id": "api.user.upload_profile_user.too_large.app_error",
    "translation": "Unable to upload profile image. File is too large."
  },
  {
    "id": "api.user.upload_profile_user.upload_profile.app_error",
    "translation": "Couldn't upload profile image."
  },
  {
    "id": "api.user.verify_email.bad_link.app_error",
    "translation": "Bad verify email link."
  },
  {
    "id": "api.user.verify_email.broken_token.app_error",
    "translation": "Bad verify email token type."
  },
  {
    "id": "api.user.verify_email.link_expired.app_error",
    "translation": "The email verification link has expired."
  },
  {
    "id": "api.user.verify_email.token_parse.error",
    "translation": "Failed to parse token data from email verification"
  },
  {
    "id": "api.web_socket.connect.upgrade.app_error",
    "translation": "Failed to upgrade websocket connection."
  },
  {
    "id": "api.web_socket_router.bad_action.app_error",
    "translation": "Unknown WebSocket action."
  },
  {
    "id": "api.web_socket_router.bad_seq.app_error",
    "translation": "Invalid sequence for WebSocket message."
  },
  {
    "id": "api.web_socket_router.no_action.app_error",
    "translation": "No websocket action."
  },
  {
    "id": "api.web_socket_router.not_authenticated.app_error",
    "translation": "WebSocket connection is not authenticated. Please log in and try again."
  },
  {
    "id": "api.webhook.create_outgoing.intersect.app_error",
    "translation": "Outgoing webhooks from the same channel cannot have the same trigger words/callback URLs."
  },
  {
    "id": "api.webhook.create_outgoing.not_open.app_error",
    "translation": "Outgoing webhooks can only be created for public channels."
  },
  {
    "id": "api.webhook.create_outgoing.permissions.app_error",
    "translation": "Invalid permissions to create outgoing webhook."
  },
  {
    "id": "api.webhook.create_outgoing.triggers.app_error",
    "translation": "Either trigger_words or channel_id must be set."
  },
  {
    "id": "api.webhook.incoming.error",
    "translation": "Could not decode the multipart payload of incoming webhook."
  },
  {
    "id": "api.webhook.team_mismatch.app_error",
    "translation": "Unable to update webhook across teams."
  },
  {
    "id": "api.webhook.update_outgoing.intersect.app_error",
    "translation": "Outgoing webhooks from the same channel cannot have the same trigger words/callback URLs."
  },
  {
    "id": "api.websocket_handler.invalid_param.app_error",
    "translation": "Invalid {{.Name}} parameter."
  },
  {
    "id": "api.websocket_handler.server_busy.app_error",
    "translation": "Server is busy, non-critical services are temporarily unavailable."
  },
  {
    "id": "app.admin.saml.failure_decode_metadata_xml_from_idp.app_error",
    "translation": "Could not decode the XML metadata information received from the Identity Provider."
  },
  {
    "id": "app.admin.saml.failure_read_response_body_from_idp.app_error",
    "translation": "Failure encountered when reading the response payload received from the Identity Provider."
  },
  {
    "id": "app.admin.saml.invalid_response_from_idp.app_error",
    "translation": "Could not read the response received from the Identity Provider."
  },
  {
    "id": "app.admin.test_email.failure",
    "translation": "Connection unsuccessful: {{.Error}}"
  },
  {
    "id": "app.admin.test_site_url.failure",
    "translation": "This is not a valid live URL"
  },
  {
    "id": "app.bot.get_disable_bot_sysadmin_message",
    "translation": "{{if .disableBotsSetting}}{{if .printAllBots}}{{.UserName}} was deactivated. They managed the following bot accounts which have now been disabled.\n\n{{.BotNames}}{{else}}{{.UserName}} was deactivated. They managed {{.NumBots}} bot accounts which have now been disabled, including the following:\n\n{{.BotNames}}{{end}}You can take ownership of each bot by enabling it at **Integrations > Bot Accounts** and creating new tokens for the bot.\n\nFor more information, see our [documentation](https://docs.mattermost.com/developer/bot-accounts.html#what-happens-when-a-user-who-owns-bot-accounts-is-disabled).{{else}}{{if .printAllBots}}{{.UserName}} was deactivated. They managed the following bot accounts which are still enabled.\n\n{{.BotNames}}\n{{else}}{{.UserName}} was deactivated. They managed {{.NumBots}} bot accounts which are still enabled, including the following:\n\n{{.BotNames}}{{end}}We strongly recommend you to take ownership of each bot by re-enabling it at **Integrations > Bot Accounts** and creating new tokens for the bot.\n\nFor more information, see our [documentation](https://docs.mattermost.com/developer/bot-accounts.html#what-happens-when-a-user-who-owns-bot-accounts-is-disabled).\n\nIf you want bot accounts to disable automatically after owner deactivation, set “Disable bot accounts when owner is deactivated” in **System Console > Integrations > Bot Accounts** to true.{{end}}"
  },
  {
    "id": "app.channel.create_channel.internal_error",
    "translation": "Unable to save channel."
  },
  {
    "id": "app.channel.create_channel.no_team_id.app_error",
    "translation": "Must specify the team ID to create a channel."
  },
  {
    "id": "app.channel.create_direct_channel.internal_error",
    "translation": "Unable to save direct channel."
  },
  {
    "id": "app.channel.move_channel.members_do_not_match.error",
    "translation": "Unable to move a channel unless all its members are already members of the destination team."
  },
  {
    "id": "app.channel.post_update_channel_purpose_message.post.error",
    "translation": "Failed to post channel purpose message"
  },
  {
    "id": "app.channel.post_update_channel_purpose_message.removed",
    "translation": "%s removed the channel purpose (was: %s)"
  },
  {
    "id": "app.channel.post_update_channel_purpose_message.retrieve_user.error",
    "translation": "Failed to retrieve user while updating channel purpose message %v"
  },
  {
    "id": "app.channel.post_update_channel_purpose_message.updated_from",
    "translation": "%s updated the channel purpose from: %s to: %s"
  },
  {
    "id": "app.channel.post_update_channel_purpose_message.updated_to",
    "translation": "%s updated the channel purpose to: %s"
  },
  {
    "id": "app.cluster.404.app_error",
    "translation": "Cluster API endpoint not found."
  },
  {
    "id": "app.export.export_custom_emoji.copy_emoji_images.error",
    "translation": "Unable to copy custom emoji images"
  },
  {
    "id": "app.export.export_write_line.io_writer.error",
    "translation": "An error occurred writing the export data."
  },
  {
    "id": "app.export.export_write_line.json_marshall.error",
    "translation": "An error occurred marshalling the JSON data for export."
  },
  {
    "id": "app.import.attachment.bad_file.error",
    "translation": "Error reading the file at: \"{{.FilePath}}\""
  },
  {
    "id": "app.import.attachment.file_upload.error",
    "translation": "Error uploading the file: \"{{.FilePath}}\""
  },
  {
    "id": "app.import.bulk_import.file_scan.error",
    "translation": "Error reading import data file."
  },
  {
    "id": "app.import.bulk_import.json_decode.error",
    "translation": "JSON decode of line failed."
  },
  {
    "id": "app.import.bulk_import.unsupported_version.error",
    "translation": "Incorrect or missing version in the data import file. Make sure version is the first object in your import file and try again."
  },
  {
    "id": "app.import.emoji.bad_file.error",
    "translation": "Error reading import emoji image file. Emoji with name: \"{{.EmojiName}}\""
  },
  {
    "id": "app.import.get_teams_by_names.some_teams_not_found.error",
    "translation": "Some teams not found"
  },
  {
    "id": "app.import.get_users_by_username.some_users_not_found.error",
    "translation": "Some users not found"
  },
  {
    "id": "app.import.import_channel.scheme_deleted.error",
    "translation": "Unable to set a channel to use a deleted scheme."
  },
  {
    "id": "app.import.import_channel.scheme_wrong_scope.error",
    "translation": "Channel must be assigned to a Channel-scoped scheme."
  },
  {
    "id": "app.import.import_channel.team_not_found.error",
    "translation": "Error importing channel. Team with name \"{{.TeamName}}\" could not be found."
  },
  {
    "id": "app.import.import_direct_channel.create_direct_channel.error",
    "translation": "Failed to create direct channel"
  },
  {
    "id": "app.import.import_direct_channel.create_group_channel.error",
    "translation": "Failed to create group channel"
  },
  {
    "id": "app.import.import_direct_channel.update_header_failed.error",
    "translation": "Failed to update direct channel header"
  },
  {
    "id": "app.import.import_direct_post.create_direct_channel.error",
    "translation": "Failed to get direct channel"
  },
  {
    "id": "app.import.import_direct_post.create_group_channel.error",
    "translation": "Failed to get group channel"
  },
  {
    "id": "app.import.import_line.null_channel.error",
    "translation": "Import data line has type \"channel\" but the channel object is null."
  },
  {
    "id": "app.import.import_line.null_direct_channel.error",
    "translation": "Import data line has type \"direct_channel\" but the direct_channel object is null."
  },
  {
    "id": "app.import.import_line.null_direct_post.error",
    "translation": "Import data line has type \"direct_post\" but the direct_post object is null."
  },
  {
    "id": "app.import.import_line.null_emoji.error",
    "translation": "Import data line has type \"emoji\" but the emoji object is null."
  },
  {
    "id": "app.import.import_line.null_post.error",
    "translation": "Import data line has type \"post\" but the post object is null."
  },
  {
    "id": "app.import.import_line.null_scheme.error",
    "translation": "Import data line has type \"scheme\" but the scheme object is null."
  },
  {
    "id": "app.import.import_line.null_team.error",
    "translation": "Import data line has type \"team\" but the team object is null."
  },
  {
    "id": "app.import.import_line.null_user.error",
    "translation": "Import data line has type \"user\" but the user object is null."
  },
  {
    "id": "app.import.import_line.unknown_line_type.error",
    "translation": "Import data line has unknown type \"{{.Type}}\"."
  },
  {
    "id": "app.import.import_post.channel_not_found.error",
    "translation": "Error importing post. Channel with name \"{{.ChannelName}}\" could not be found."
  },
  {
    "id": "app.import.import_post.save_preferences.error",
    "translation": "Error importing post. Failed to save preferences."
  },
  {
    "id": "app.import.import_post.user_not_found.error",
    "translation": "Error importing post. User with username \"{{.Username}}\" could not be found."
  },
  {
    "id": "app.import.import_scheme.scope_change.error",
    "translation": "The bulk importer cannot change the scope of an already-existing scheme."
  },
  {
    "id": "app.import.import_team.scheme_deleted.error",
    "translation": "Unable to set a team to use a deleted scheme."
  },
  {
    "id": "app.import.import_team.scheme_wrong_scope.error",
    "translation": "Team must be assigned to a Team-scoped scheme."
  },
  {
    "id": "app.import.import_user.save_preferences.error",
    "translation": "Error importing user preferences. Failed to save preferences."
  },
  {
    "id": "app.import.import_user_channels.channel_not_found.error",
    "translation": "Error importing user channels. Channel not found."
  },
  {
    "id": "app.import.import_user_channels.save_preferences.error",
    "translation": "Error importing user channel memberships. Failed to save preferences."
  },
  {
    "id": "app.import.import_user_teams.save_preferences.error",
    "translation": "Unable to save the team theme preferences"
  },
  {
    "id": "app.import.process_import_data_file_version_line.invalid_version.error",
    "translation": "Unable to read the version of the data import file."
  },
  {
    "id": "app.import.validate_channel_import_data.display_name_length.error",
    "translation": "Channel display_name is not within permitted length constraints."
  },
  {
    "id": "app.import.validate_channel_import_data.display_name_missing.error",
    "translation": "Missing required channel property: display_name"
  },
  {
    "id": "app.import.validate_channel_import_data.header_length.error",
    "translation": "Channel header is too long."
  },
  {
    "id": "app.import.validate_channel_import_data.name_characters.error",
    "translation": "Channel name contains invalid characters."
  },
  {
    "id": "app.import.validate_channel_import_data.name_length.error",
    "translation": "Channel name is too long."
  },
  {
    "id": "app.import.validate_channel_import_data.name_missing.error",
    "translation": "Missing required channel property: name"
  },
  {
    "id": "app.import.validate_channel_import_data.purpose_length.error",
    "translation": "Channel purpose is too long."
  },
  {
    "id": "app.import.validate_channel_import_data.scheme_invalid.error",
    "translation": "Invalid scheme name for channel."
  },
  {
    "id": "app.import.validate_channel_import_data.team_missing.error",
    "translation": "Missing required channel property: team"
  },
  {
    "id": "app.import.validate_channel_import_data.type_invalid.error",
    "translation": "Channel type is invalid."
  },
  {
    "id": "app.import.validate_channel_import_data.type_missing.error",
    "translation": "Missing required channel property: type."
  },
  {
    "id": "app.import.validate_direct_channel_import_data.header_length.error",
    "translation": "Direct channel header is too long"
  },
  {
    "id": "app.import.validate_direct_channel_import_data.members_required.error",
    "translation": "Missing required direct channel property: members"
  },
  {
    "id": "app.import.validate_direct_channel_import_data.members_too_few.error",
    "translation": "Direct channel members list contains too few items"
  },
  {
    "id": "app.import.validate_direct_channel_import_data.members_too_many.error",
    "translation": "Direct channel members list contains too many items"
  },
  {
    "id": "app.import.validate_direct_channel_import_data.unknown_favoriter.error",
    "translation": "Direct channel can only be favorited by members. \"{{.Username}}\" is not a member."
  },
  {
    "id": "app.import.validate_direct_post_import_data.channel_members_required.error",
    "translation": "Missing required direct post property: channel_members"
  },
  {
    "id": "app.import.validate_direct_post_import_data.channel_members_too_few.error",
    "translation": "Direct post channel members list contains too few items"
  },
  {
    "id": "app.import.validate_direct_post_import_data.channel_members_too_many.error",
    "translation": "Direct post channel members list contains too many items"
  },
  {
    "id": "app.import.validate_direct_post_import_data.create_at_missing.error",
    "translation": "Missing required direct post property: create_at"
  },
  {
    "id": "app.import.validate_direct_post_import_data.create_at_zero.error",
    "translation": "CreateAt must be greater than 0"
  },
  {
    "id": "app.import.validate_direct_post_import_data.message_length.error",
    "translation": "Message is too long"
  },
  {
    "id": "app.import.validate_direct_post_import_data.message_missing.error",
    "translation": "Missing required direct post property: message"
  },
  {
    "id": "app.import.validate_direct_post_import_data.unknown_flagger.error",
    "translation": "Direct post can only be flagged by members of the channel it is in. \"{{.Username}}\" is not a member."
  },
  {
    "id": "app.import.validate_direct_post_import_data.user_missing.error",
    "translation": "Missing required direct post property: user"
  },
  {
    "id": "app.import.validate_emoji_import_data.empty.error",
    "translation": "Import emoji data empty."
  },
  {
    "id": "app.import.validate_emoji_import_data.image_missing.error",
    "translation": "Import emoji image field missing or blank."
  },
  {
    "id": "app.import.validate_emoji_import_data.name_missing.error",
    "translation": "Import emoji name field missing or blank."
  },
  {
    "id": "app.import.validate_post_import_data.channel_missing.error",
    "translation": "Missing required Post property: Channel."
  },
  {
    "id": "app.import.validate_post_import_data.create_at_missing.error",
    "translation": "Missing required Post property: create_at."
  },
  {
    "id": "app.import.validate_post_import_data.create_at_zero.error",
    "translation": "Post CreateAt property must not be zero."
  },
  {
    "id": "app.import.validate_post_import_data.message_length.error",
    "translation": "Post Message property is longer than the maximum permitted length."
  },
  {
    "id": "app.import.validate_post_import_data.message_missing.error",
    "translation": "Missing required Post property: Message."
  },
  {
    "id": "app.import.validate_post_import_data.team_missing.error",
    "translation": "Missing required Post property: Team."
  },
  {
    "id": "app.import.validate_post_import_data.user_missing.error",
    "translation": "Missing required Post property: User."
  },
  {
    "id": "app.import.validate_reaction_import_data.create_at_before_parent.error",
    "translation": "Reaction CreateAt property must be greater than the parent post CreateAt."
  },
  {
    "id": "app.import.validate_reaction_import_data.create_at_missing.error",
    "translation": "Missing required Reaction property: create_at."
  },
  {
    "id": "app.import.validate_reaction_import_data.create_at_zero.error",
    "translation": "Reaction CreateAt property must not be zero."
  },
  {
    "id": "app.import.validate_reaction_import_data.emoji_name_length.error",
    "translation": "Reaction EmojiName property is longer than the maximum permitted length."
  },
  {
    "id": "app.import.validate_reaction_import_data.emoji_name_missing.error",
    "translation": "Missing required Reaction property: EmojiName."
  },
  {
    "id": "app.import.validate_reaction_import_data.user_missing.error",
    "translation": "Missing required Reaction property: User."
  },
  {
    "id": "app.import.validate_reply_import_data.create_at_before_parent.error",
    "translation": "Reply CreateAt property must be greater than the parent post CreateAt."
  },
  {
    "id": "app.import.validate_reply_import_data.create_at_missing.error",
    "translation": "Missing required Reply property: create_at."
  },
  {
    "id": "app.import.validate_reply_import_data.create_at_zero.error",
    "translation": "Reply CreateAt property must not be zero."
  },
  {
    "id": "app.import.validate_reply_import_data.message_length.error",
    "translation": "Reply Message property is longer than the maximum permitted length."
  },
  {
    "id": "app.import.validate_reply_import_data.message_missing.error",
    "translation": "Missing required Reply property: Message."
  },
  {
    "id": "app.import.validate_reply_import_data.user_missing.error",
    "translation": "Missing required Reply property: User."
  },
  {
    "id": "app.import.validate_role_import_data.description_invalid.error",
    "translation": "Invalid role description."
  },
  {
    "id": "app.import.validate_role_import_data.display_name_invalid.error",
    "translation": "Invalid role display name."
  },
  {
    "id": "app.import.validate_role_import_data.invalid_permission.error",
    "translation": "Invalid permission on role."
  },
  {
    "id": "app.import.validate_role_import_data.name_invalid.error",
    "translation": "Invalid role name."
  },
  {
    "id": "app.import.validate_scheme_import_data.description_invalid.error",
    "translation": "Invalid scheme description."
  },
  {
    "id": "app.import.validate_scheme_import_data.display_name_invalid.error",
    "translation": "Invalid scheme display name."
  },
  {
    "id": "app.import.validate_scheme_import_data.name_invalid.error",
    "translation": "Invalid scheme name."
  },
  {
    "id": "app.import.validate_scheme_import_data.null_scope.error",
    "translation": "Scheme scope is required."
  },
  {
    "id": "app.import.validate_scheme_import_data.unknown_scheme.error",
    "translation": "Unknown scheme scope."
  },
  {
    "id": "app.import.validate_scheme_import_data.wrong_roles_for_scope.error",
    "translation": "The wrong roles were provided for a scheme with this scope."
  },
  {
    "id": "app.import.validate_team_import_data.description_length.error",
    "translation": "Team description is too long."
  },
  {
    "id": "app.import.validate_team_import_data.display_name_length.error",
    "translation": "Team display_name is not within permitted length constraints."
  },
  {
    "id": "app.import.validate_team_import_data.display_name_missing.error",
    "translation": "Missing required team property: display_name."
  },
  {
    "id": "app.import.validate_team_import_data.name_characters.error",
    "translation": "Team name contains invalid characters."
  },
  {
    "id": "app.import.validate_team_import_data.name_length.error",
    "translation": "Team name is too long."
  },
  {
    "id": "app.import.validate_team_import_data.name_missing.error",
    "translation": "Missing required team property: name."
  },
  {
    "id": "app.import.validate_team_import_data.name_reserved.error",
    "translation": "Team name contains reserved words."
  },
  {
    "id": "app.import.validate_team_import_data.scheme_invalid.error",
    "translation": "Invalid scheme name for team."
  },
  {
    "id": "app.import.validate_team_import_data.type_invalid.error",
    "translation": "Team type is not valid."
  },
  {
    "id": "app.import.validate_team_import_data.type_missing.error",
    "translation": "Missing required team property: type."
  },
  {
    "id": "app.import.validate_user_channels_import_data.channel_name_missing.error",
    "translation": "Channel name missing from User's Channel Membership."
  },
  {
    "id": "app.import.validate_user_channels_import_data.invalid_notify_props_desktop.error",
    "translation": "Invalid Desktop NotifyProps for User's Channel Membership."
  },
  {
    "id": "app.import.validate_user_channels_import_data.invalid_notify_props_mark_unread.error",
    "translation": "Invalid MarkUnread NotifyProps for User's Channel Membership."
  },
  {
    "id": "app.import.validate_user_channels_import_data.invalid_notify_props_mobile.error",
    "translation": "Invalid Mobile NotifyProps for User's Channel Membership."
  },
  {
    "id": "app.import.validate_user_channels_import_data.invalid_roles.error",
    "translation": "Invalid roles for User's Channel Membership."
  },
  {
    "id": "app.import.validate_user_import_data.advanced_props_email_interval.error",
    "translation": "Invalid email batching interval setting for User"
  },
  {
    "id": "app.import.validate_user_import_data.advanced_props_feature_markdown_preview.error",
    "translation": "Invalid markdown preview setting for User"
  },
  {
    "id": "app.import.validate_user_import_data.advanced_props_formatting.error",
    "translation": "Invalid post formatting setting for User"
  },
  {
    "id": "app.import.validate_user_import_data.advanced_props_show_unread_section.error",
    "translation": "Invalid show unread section setting for User"
  },
  {
    "id": "app.import.validate_user_import_data.auth_data_and_password.error",
    "translation": "User AuthData and Password are mutually exclusive."
  },
  {
    "id": "app.import.validate_user_import_data.auth_data_and_service_dependency.error",
    "translation": "User AuthService and AuthData are mutually inclusive."
  },
  {
    "id": "app.import.validate_user_import_data.auth_data_length.error",
    "translation": "User AuthData is too long."
  },
  {
    "id": "app.import.validate_user_import_data.email_length.error",
    "translation": "User email has an invalid length."
  },
  {
    "id": "app.import.validate_user_import_data.email_missing.error",
    "translation": "Missing required user property: email."
  },
  {
    "id": "app.import.validate_user_import_data.first_name_length.error",
    "translation": "User First Name is too long."
  },
  {
    "id": "app.import.validate_user_import_data.last_name_length.error",
    "translation": "User Last Name is too long."
  },
  {
    "id": "app.import.validate_user_import_data.nickname_length.error",
    "translation": "User nickname is too long."
  },
  {
    "id": "app.import.validate_user_import_data.notify_props_channel_trigger_invalid.error",
    "translation": "Invalid Channel Trigger Notify Prop for user."
  },
  {
    "id": "app.import.validate_user_import_data.notify_props_comments_trigger_invalid.error",
    "translation": "Invalid Comments Prop value for user."
  },
  {
    "id": "app.import.validate_user_import_data.notify_props_desktop_invalid.error",
    "translation": "Invalid Desktop Notify Prop value for user."
  },
  {
    "id": "app.import.validate_user_import_data.notify_props_desktop_sound_invalid.error",
    "translation": "Invalid Desktop Sound Notify Prop value for user."
  },
  {
    "id": "app.import.validate_user_import_data.notify_props_email_invalid.error",
    "translation": "Invalid Email Notify Prop value for user."
  },
  {
    "id": "app.import.validate_user_import_data.notify_props_mobile_invalid.error",
    "translation": "Invalid Mobile Notify Prop value for user."
  },
  {
    "id": "app.import.validate_user_import_data.notify_props_mobile_push_status_invalid.error",
    "translation": "Invalid Mobile Push Status Notify Prop for user."
  },
  {
    "id": "app.import.validate_user_import_data.password_length.error",
    "translation": "User Password has invalid length."
  },
  {
    "id": "app.import.validate_user_import_data.position_length.error",
    "translation": "User Position is too long."
  },
  {
    "id": "app.import.validate_user_import_data.profile_image.error",
    "translation": "Invalid profile image."
  },
  {
    "id": "app.import.validate_user_import_data.roles_invalid.error",
    "translation": "User roles are not valid."
  },
  {
    "id": "app.import.validate_user_import_data.username_invalid.error",
    "translation": "Username is not valid."
  },
  {
    "id": "app.import.validate_user_import_data.username_missing.error",
    "translation": "Missing require user property: username."
  },
  {
    "id": "app.import.validate_user_teams_import_data.invalid_roles.error",
    "translation": "Invalid roles for User's Team Membership."
  },
  {
    "id": "app.import.validate_user_teams_import_data.invalid_team_theme.error",
    "translation": "Invalid team theme for the User"
  },
  {
    "id": "app.import.validate_user_teams_import_data.team_name_missing.error",
    "translation": "Team name missing from User's Team Membership."
  },
  {
    "id": "app.notification.body.intro.direct.full",
    "translation": "You have a new Direct Message."
  },
  {
    "id": "app.notification.body.intro.direct.generic",
    "translation": "You have a new Direct Message from {{.SenderName}}"
  },
  {
    "id": "app.notification.body.intro.group_message.full",
    "translation": "You have a new Group Message."
  },
  {
    "id": "app.notification.body.intro.group_message.generic",
    "translation": "You have a new Group Message from {{.SenderName}}"
  },
  {
    "id": "app.notification.body.intro.notification.full",
    "translation": "You have a new notification."
  },
  {
    "id": "app.notification.body.intro.notification.generic",
    "translation": "You have a new notification from {{.SenderName}}"
  },
  {
    "id": "app.notification.body.text.direct.full",
    "translation": "{{.SenderName}} - {{.Hour}}:{{.Minute}} {{.TimeZone}}, {{.Month}} {{.Day}}"
  },
  {
    "id": "app.notification.body.text.direct.generic",
    "translation": "{{.Hour}}:{{.Minute}} {{.TimeZone}}, {{.Month}} {{.Day}}"
  },
  {
    "id": "app.notification.body.text.group_message.full",
    "translation": "Channel: {{.ChannelName}}"
  },
  {
    "id": "app.notification.body.text.group_message.full2",
    "translation": "{{.SenderName}} - {{.Hour}}:{{.Minute}} {{.TimeZone}}, {{.Month}} {{.Day}}"
  },
  {
    "id": "app.notification.body.text.group_message.generic",
    "translation": "{{.Hour}}:{{.Minute}} {{.TimeZone}}, {{.Month}} {{.Day}}"
  },
  {
    "id": "app.notification.body.text.notification.full",
    "translation": "Channel: {{.ChannelName}}"
  },
  {
    "id": "app.notification.body.text.notification.full2",
    "translation": "{{.SenderName}} - {{.Hour}}:{{.Minute}} {{.TimeZone}}, {{.Month}} {{.Day}}"
  },
  {
    "id": "app.notification.body.text.notification.generic",
    "translation": "{{.Hour}}:{{.Minute}} {{.TimeZone}}, {{.Month}} {{.Day}}"
  },
  {
    "id": "app.notification.subject.direct.full",
    "translation": "[{{.SiteName}}] New Direct Message from {{.SenderDisplayName}} on {{.Month}} {{.Day}}, {{.Year}}"
  },
  {
    "id": "app.notification.subject.group_message.full",
    "translation": "[{{ .SiteName }}] New Group Message in {{ .ChannelName}} on {{.Month}} {{.Day}}, {{.Year}}"
  },
  {
    "id": "app.notification.subject.group_message.generic",
    "translation": "[{{ .SiteName }}] New Group Message on {{.Month}} {{.Day}}, {{.Year}}"
  },
  {
    "id": "app.notification.subject.notification.full",
    "translation": "[{{ .SiteName }}] Notification in {{ .TeamName}} on {{.Month}} {{.Day}}, {{.Year}}"
  },
  {
    "id": "app.plugin.cluster.save_config.app_error",
    "translation": "The plugin configuration in your config.json file must be updated manually when using ReadOnlyConfig with clustering enabled."
  },
  {
    "id": "app.plugin.config.app_error",
    "translation": "Error saving plugin state in config."
  },
  {
    "id": "app.plugin.deactivate.app_error",
    "translation": "Unable to deactivate plugin."
  },
  {
    "id": "app.plugin.delete_public_key.delete.app_error",
    "translation": "An error occurred while deleting the public key."
  },
  {
    "id": "app.plugin.disabled.app_error",
    "translation": "Plugins have been disabled. Please check your logs for details."
  },
  {
    "id": "app.plugin.extract.app_error",
    "translation": "An error occurred extracting the plugin bundle."
  },
  {
    "id": "app.plugin.filesystem.app_error",
    "translation": "Encountered filesystem error."
  },
  {
    "id": "app.plugin.flag_managed.app_error",
    "translation": "Unable to set plugin as managed by the file store."
  },
  {
    "id": "app.plugin.get_cluster_plugin_statuses.app_error",
    "translation": "Unable to get plugin statuses from the cluster."
  },
  {
    "id": "app.plugin.get_plugins.app_error",
    "translation": "Unable to get active plugins."
  },
  {
    "id": "app.plugin.get_public_key.get_file.app_error",
    "translation": "An error occurred while getting the public key from the store."
  },
  {
    "id": "app.plugin.get_statuses.app_error",
    "translation": "Unable to get plugin statuses."
  },
  {
    "id": "app.plugin.install.app_error",
    "translation": "Unable to install plugin."
  },
  {
    "id": "app.plugin.install_id.app_error",
    "translation": "Unable to install plugin. A plugin with the same ID is already installed."
  },
  {
    "id": "app.plugin.install_id_failed_remove.app_error",
    "translation": "Unable to install plugin. A plugin with the same ID is already installed and failed to be removed."
  },
  {
    "id": "app.plugin.install_marketplace_plugin.app_error",
    "translation": "Failed to install marketplace plugin."
  },
  {
    "id": "app.plugin.invalid_id.app_error",
    "translation": "Plugin Id must be at least {{.Min}} characters, at most {{.Max}} characters and match {{.Regex}}."
  },
  {
    "id": "app.plugin.invalid_version.app_error",
    "translation": "Plugin version could not be parsed."
  },
  {
    "id": "app.plugin.manifest.app_error",
    "translation": "Unable to find manifest for extracted plugin."
  },
  {
    "id": "app.plugin.marketplace_client.app_error",
    "translation": "Failed to create marketplace client."
  },
  {
    "id": "app.plugin.marketplace_client.failed_to_fetch",
    "translation": "Failed to get plugins from the marketplace server."
  },
  {
    "id": "app.plugin.marketplace_disabled.app_error",
    "translation": "Marketplace has been disabled. Please check your logs for details."
  },
  {
    "id": "app.plugin.marketplace_plugin_request.app_error",
    "translation": "Failed to decode the marketplace plugin request."
  },
  {
    "id": "app.plugin.marketplace_plugins.not_found.app_error",
    "translation": "Could not find the requested marketplace plugin."
  },
  {
    "id": "app.plugin.marketplace_plugins.signature_not_found.app_error",
    "translation": "Could not find the requested marketplace plugin signature."
  },
  {
    "id": "app.plugin.marshal.app_error",
    "translation": "Failed to marshal marketplace plugins."
  },
  {
    "id": "app.plugin.modify_saml.app_error",
    "translation": "Can't modify saml files."
  },
  {
    "id": "app.plugin.mvdir.app_error",
    "translation": "Unable to move plugin from temporary directory to final destination. Another plugin may be using the same directory name."
  },
  {
    "id": "app.plugin.not_installed.app_error",
    "translation": "Plugin is not installed."
  },
  {
    "id": "app.plugin.remove.app_error",
    "translation": "Unable to delete plugin."
  },
  {
    "id": "app.plugin.remove_bundle.app_error",
    "translation": "Unable to remove plugin bundle from file store."
  },
  {
    "id": "app.plugin.restart.app_error",
    "translation": "Unable to restart plugin on upgrade."
  },
  {
    "id": "app.plugin.signature_decode.app_error",
    "translation": "Unable to decode base64 signature."
  },
  {
    "id": "app.plugin.store_bundle.app_error",
    "translation": "Unable to store the plugin to the configured file store."
  },
  {
    "id": "app.plugin.store_signature.app_error",
    "translation": "Unable to store the plugin signature to the configured file store."
  },
  {
    "id": "app.plugin.sync.list_filestore.app_error",
    "translation": "Error reading files from the plugins folder in the file store."
  },
  {
    "id": "app.plugin.sync.read_local_folder.app_error",
    "translation": "Error reading local plugins folder."
  },
  {
    "id": "app.plugin.upload_disabled.app_error",
    "translation": "Plugins and/or plugin uploads have been disabled."
  },
  {
    "id": "app.plugin.webapp_bundle.app_error",
    "translation": "Unable to generate plugin webapp bundle."
  },
  {
    "id": "app.plugin.write_file.read.app_error",
    "translation": "An error occurred while reading the file."
  },
  {
    "id": "app.plugin.write_file.saving.app_error",
    "translation": "An error occurred while saving the file."
  },
  {
    "id": "app.role.check_roles_exist.role_not_found",
    "translation": "The provided role does not exist"
  },
  {
    "id": "app.save_config.app_error",
    "translation": "An error occurred saving the configuration."
  },
  {
    "id": "app.schemes.is_phase_2_migration_completed.not_completed.app_error",
    "translation": "This API endpoint is not accessible as required migrations have not yet completed."
  },
  {
    "id": "app.submit_interactive_dialog.json_error",
    "translation": "Encountered an error encoding JSON for the interactive dialog."
  },
  {
    "id": "app.system_install_date.parse_int.app_error",
    "translation": "Failed to parse installation date."
  },
  {
    "id": "app.team.invite_id.group_constrained.error",
    "translation": "Unable to join a group-constrained team by invite."
  },
  {
    "id": "app.team.invite_token.group_constrained.error",
    "translation": "Unable to join a group-constrained team by token."
  },
  {
    "id": "app.team.join_user_to_team.max_accounts.app_error",
    "translation": "This team has reached the maximum number of allowed accounts. Contact your System Administrator to set a higher limit."
  },
  {
    "id": "app.team.rename_team.name_occupied",
    "translation": "Unable to rename the team, the name is already in use"
  },
  {
    "id": "app.user.complete_switch_with_oauth.blank_email.app_error",
    "translation": "Unable to complete SAML login with an empty email address."
  },
  {
    "id": "app.user_access_token.disabled",
    "translation": "Personal access tokens are disabled on this server. Please contact your system administrator for details."
  },
  {
    "id": "app.user_access_token.invalid_or_missing",
    "translation": "Invalid or missing token"
  },
  {
    "id": "brand.save_brand_image.decode.app_error",
    "translation": "Unable to decode the image data."
  },
  {
    "id": "brand.save_brand_image.decode_config.app_error",
    "translation": "Unable to get image metadata."
  },
  {
    "id": "brand.save_brand_image.encode.app_error",
    "translation": "Unable to convert the image data to PNG format. Please try again."
  },
  {
    "id": "brand.save_brand_image.open.app_error",
    "translation": "Unable to upload the custom brand image. Make sure the image size is less than 2 MB and try again."
  },
  {
    "id": "brand.save_brand_image.save_image.app_error",
    "translation": "Unable to write the image file to your file storage. Please check your connection and try again."
  },
  {
    "id": "brand.save_brand_image.too_large.app_error",
    "translation": "Unable to read the image file. Make sure the image size is less than 2 MB and try again."
  },
  {
    "id": "cli.license.critical",
    "translation": "Feature requires an upgrade to Enterprise Edition and the inclusion of a license key. Please contact your System Administrator."
  },
  {
    "id": "cli.outgoing_webhook.inconsistent_state.app_error",
    "translation": "The outgoing webhook is deleted but unable to create a new one due to some error."
  },
  {
    "id": "ent.account_migration.get_all_failed",
    "translation": "Unable to get users."
  },
  {
    "id": "ent.account_migration.get_saml_users_failed",
    "translation": "Unable to get SAML users."
  },
  {
    "id": "ent.cluster.config_changed.info",
    "translation": "Cluster configuration has changed for id={{ .id }}. The cluster may become unstable and a restart is required. To ensure the cluster is configured correctly you should perform a rolling restart immediately."
  },
  {
    "id": "ent.cluster.save_config.error",
    "translation": "System Console is set to read-only when High Availability is enabled unless ReadOnlyConfig is disabled in the configuration file."
  },
  {
    "id": "ent.compliance.bad_export_type.appError",
    "translation": "Unknown output format {{.ExportType}}"
  },
  {
    "id": "ent.compliance.csv.attachment.copy.appError",
    "translation": "Unable to copy the attachment into the zip file."
  },
  {
    "id": "ent.compliance.csv.attachment.export.appError",
    "translation": "Unable to add attachment to the CSV export."
  },
  {
    "id": "ent.compliance.csv.file.creation.appError",
    "translation": "Unable to create temporary CSV export file."
  },
  {
    "id": "ent.compliance.csv.header.export.appError",
    "translation": "Unable to add header to the CSV export."
  },
  {
    "id": "ent.compliance.csv.metadata.export.appError",
    "translation": "Unable to add metadata file to the zip file."
  },
  {
    "id": "ent.compliance.csv.metadata.json.marshalling.appError",
    "translation": "Unable to convert metadata to json."
  },
  {
    "id": "ent.compliance.csv.post.export.appError",
    "translation": "Unable to export a post."
  },
  {
    "id": "ent.compliance.csv.warning.appError",
    "translation": "Unable to create the warning file."
  },
  {
    "id": "ent.compliance.csv.zip.creation.appError",
    "translation": "Unable to create the zip export file."
  },
  {
    "id": "ent.compliance.global_relay.attachments_removed.appError",
    "translation": "Uploaded file was removed from Global Relay export because it was too large to send."
  },
  {
    "id": "ent.compliance.global_relay.open_temporary_file.appError",
    "translation": "Unable to open the temporary export file."
  },
  {
    "id": "ent.compliance.global_relay.rewind_temporary_file.appError",
    "translation": "Unable to re-read the Global Relay temporary export file."
  },
  {
    "id": "ent.compliance.licence_disable.app_error",
    "translation": "Compliance functionality disabled by current license. Please contact your system administrator about upgrading your enterprise license."
  },
  {
    "id": "ent.compliance.run_export.template_watcher.appError",
    "translation": "Unable to load export templates. Please try again."
  },
  {
    "id": "ent.compliance.run_failed.error",
    "translation": "Compliance export failed for job '{{.JobName}}' at '{{.FilePath}}'"
  },
  {
    "id": "ent.data_retention.generic.license.error",
    "translation": "Your license does not support Data Retention."
  },
  {
    "id": "ent.elasticsearch.aggregator_worker.create_index_job.error",
    "translation": "Elasticsearch aggregator worker failed to create the indexing job"
  },
  {
    "id": "ent.elasticsearch.aggregator_worker.delete_indexes.error",
    "translation": "Elasticsearch aggregator worker failed to delete the indexes"
  },
  {
    "id": "ent.elasticsearch.aggregator_worker.get_indexes.error",
    "translation": "Elasticsearch aggregator worker failed to get indexes"
  },
  {
    "id": "ent.elasticsearch.aggregator_worker.index_job_failed.error",
    "translation": "Elasticsearch aggregator worker failed due to the indexing job failing"
  },
  {
    "id": "ent.elasticsearch.create_client.connect_failed",
    "translation": "Setting up Elasticsearch Client Failed"
  },
  {
    "id": "ent.elasticsearch.create_template_channels_if_not_exists.template_create_failed",
    "translation": "Failed to create Elasticsearch template for channels"
  },
  {
    "id": "ent.elasticsearch.create_template_posts_if_not_exists.template_create_failed",
    "translation": "Failed to create Elasticsearch template for posts"
  },
  {
    "id": "ent.elasticsearch.create_template_users_if_not_exists.template_create_failed",
    "translation": "Failed to create Elasticsearch template for users"
  },
  {
    "id": "ent.elasticsearch.data_retention_delete_indexes.delete_index.error",
    "translation": "Failed to delete Elasticsearch index"
  },
  {
    "id": "ent.elasticsearch.data_retention_delete_indexes.get_indexes.error",
    "translation": "Failed to get Elasticsearch indexes"
  },
  {
    "id": "ent.elasticsearch.delete_channel.error",
    "translation": "Failed to delete the channel"
  },
  {
    "id": "ent.elasticsearch.delete_post.error",
    "translation": "Failed to delete the post"
  },
  {
    "id": "ent.elasticsearch.delete_user.error",
    "translation": "Failed to delete the user"
  },
  {
    "id": "ent.elasticsearch.generic.disabled",
    "translation": "Elasticsearch search is not enabled on this server"
  },
  {
    "id": "ent.elasticsearch.index_channel.error",
    "translation": "Failed to index the channel"
  },
  {
    "id": "ent.elasticsearch.index_post.error",
    "translation": "Failed to index the post"
  },
  {
    "id": "ent.elasticsearch.index_user.error",
    "translation": "Failed to index the user"
  },
  {
    "id": "ent.elasticsearch.indexer.do_job.get_oldest_post.error",
    "translation": "The oldest post could not be retrieved from the database."
  },
  {
    "id": "ent.elasticsearch.indexer.do_job.parse_end_time.error",
    "translation": "Elasticsearch indexing worker failed to parse the end time"
  },
  {
    "id": "ent.elasticsearch.indexer.do_job.parse_start_time.error",
    "translation": "Elasticsearch indexing worker failed to parse the start time"
  },
  {
    "id": "ent.elasticsearch.indexer.index_batch.nothing_left_to_index.error",
    "translation": "Trying to index a new batch when all the entities are completed."
  },
  {
    "id": "ent.elasticsearch.not_started.error",
    "translation": "Elasticsearch is not started"
  },
  {
    "id": "ent.elasticsearch.purge_indexes.delete_failed",
    "translation": "Failed to delete Elasticsearch index"
  },
  {
    "id": "ent.elasticsearch.refresh_indexes.refresh_failed",
    "translation": "Failed to refresh Elasticsearch indexes"
  },
  {
    "id": "ent.elasticsearch.search_channels.disabled",
    "translation": "Elasticsearch searching is disabled on this server"
  },
  {
    "id": "ent.elasticsearch.search_channels.search_failed",
    "translation": "Search failed to complete"
  },
  {
    "id": "ent.elasticsearch.search_channels.unmarshall_channel_failed",
    "translation": "Failed to decode search results"
  },
  {
    "id": "ent.elasticsearch.search_posts.disabled",
    "translation": "Elasticsearch searching is disabled on this server"
  },
  {
    "id": "ent.elasticsearch.search_posts.parse_matches_failed",
    "translation": "Failed to parse search result matches"
  },
  {
    "id": "ent.elasticsearch.search_posts.search_failed",
    "translation": "Search failed to complete"
  },
  {
    "id": "ent.elasticsearch.search_posts.unmarshall_post_failed",
    "translation": "Failed to decode search results"
  },
  {
    "id": "ent.elasticsearch.search_users.search_failed",
    "translation": "Search failed to complete"
  },
  {
    "id": "ent.elasticsearch.search_users.unmarshall_user_failed",
    "translation": "Failed to decode search results"
  },
  {
    "id": "ent.elasticsearch.start.already_started.app_error",
    "translation": "Elasticsearch is already started."
  },
  {
    "id": "ent.elasticsearch.start.create_bulk_processor_failed.app_error",
    "translation": "Failed to create Elasticsearch bulk processor."
  },
  {
    "id": "ent.elasticsearch.start.get_server_version.app_error",
    "translation": "Failed to get Elasticsearch server version."
  },
  {
    "id": "ent.elasticsearch.start.parse_server_version.app_error",
    "translation": "Failed to parse Elasticsearch server version."
  },
  {
    "id": "ent.elasticsearch.start.start_bulk_processor_failed.app_error",
    "translation": "Failed to start Elasticsearch bulk processor."
  },
  {
    "id": "ent.elasticsearch.stop.already_stopped.app_error",
    "translation": "Elasticsearch is already stopped."
  },
  {
    "id": "ent.elasticsearch.test_config.connect_failed",
    "translation": "Connecting to Elasticsearch server failed."
  },
  {
    "id": "ent.elasticsearch.test_config.indexing_disabled.error",
    "translation": "Elasticsearch is disabled."
  },
  {
    "id": "ent.elasticsearch.test_config.license.error",
    "translation": "Your license does not support Elasticsearch."
  },
  {
    "id": "ent.elasticsearch.test_config.reenter_password",
    "translation": "The Elasticsearch Server URL or Username has changed. Please re-enter the Elasticsearch password to test connection."
  },
  {
    "id": "ent.id_loaded.license_disable.app_error",
    "translation": "Your license does not support ID Loaded Push Notifications."
  },
  {
    "id": "ent.ldap.app_error",
    "translation": "ldap interface was nil."
  },
  {
    "id": "ent.ldap.create_fail",
    "translation": "Unable to create LDAP user."
  },
  {
    "id": "ent.ldap.disabled.app_error",
    "translation": "AD/LDAP disabled or licence does not support AD/LDAP."
  },
  {
    "id": "ent.ldap.do_login.bind_admin_user.app_error",
    "translation": "Unable to bind to AD/LDAP server. Check BindUsername and BindPassword."
  },
  {
    "id": "ent.ldap.do_login.invalid_password.app_error",
    "translation": "Invalid Password."
  },
  {
    "id": "ent.ldap.do_login.licence_disable.app_error",
    "translation": "AD/LDAP functionality disabled by current license. Please contact your system administrator about upgrading your enterprise license."
  },
  {
    "id": "ent.ldap.do_login.matched_to_many_users.app_error",
    "translation": "Username given matches multiple users."
  },
  {
    "id": "ent.ldap.do_login.search_ldap_server.app_error",
    "translation": "Failed to search AD/LDAP server."
  },
  {
    "id": "ent.ldap.do_login.unable_to_connect.app_error",
    "translation": "Unable to connect to AD/LDAP server."
  },
  {
    "id": "ent.ldap.do_login.user_filtered.app_error",
    "translation": "Your AD/LDAP account does not have permission to use this Mattermost server. Please ask your System Administrator to check the AD/LDAP user filter."
  },
  {
    "id": "ent.ldap.do_login.user_not_registered.app_error",
    "translation": "User not registered on AD/LDAP server."
  },
  {
    "id": "ent.ldap.syncronize.delete_group_constained_memberships",
    "translation": "error deleting team or channel memberships"
  },
  {
    "id": "ent.ldap.syncronize.get_all.app_error",
    "translation": "Unable to get all users using AD/LDAP."
  },
  {
    "id": "ent.ldap.syncronize.get_all_groups.app_error",
    "translation": "error retrieving groups."
  },
  {
    "id": "ent.ldap.syncronize.populate_syncables",
    "translation": "error populating syncables"
  },
  {
    "id": "ent.ldap.syncronize.search_failure.app_error",
    "translation": "Failed to search users in AD/LDAP. Test if the Mattermost server can connect to your AD/LDAP server and try again."
  },
  {
    "id": "ent.ldap.syncronize.search_failure_size_exceeded.app_error",
    "translation": "Size Limit Exceeded. Try checking your [max page size](https://docs.mattermost.com/deployment/sso-ldap.html#i-see-the-log-error-ldap-result-code-4-size-limit-exceeded)."
  },
  {
    "id": "ent.ldap.validate_admin_filter.app_error",
    "translation": "Invalid AD/LDAP Admin Filter."
  },
  {
    "id": "ent.ldap.validate_filter.app_error",
    "translation": "Invalid AD/LDAP Filter."
  },
  {
    "id": "ent.ldap.validate_guest_filter.app_error",
    "translation": "Invalid AD/LDAP Guest Filter."
  },
  {
    "id": "ent.ldap_groups.group_search_error",
    "translation": "error retrieving ldap group"
  },
  {
    "id": "ent.ldap_groups.groups_search_error",
    "translation": "error retrieving ldap groups"
  },
  {
    "id": "ent.ldap_groups.members_of_group_error",
    "translation": "error retrieving members of group"
  },
  {
    "id": "ent.ldap_groups.no_rows",
    "translation": "no groups found with matching uid"
  },
  {
    "id": "ent.ldap_groups.reachable_groups_error",
    "translation": "error retrieving groups for user"
  },
  {
    "id": "ent.message_export.global_relay.attach_file.app_error",
    "translation": "Unable to add attachment to the Global Relay export."
  },
  {
    "id": "ent.message_export.global_relay.close_zip_file.app_error",
    "translation": "Unable to close the zip file."
  },
  {
    "id": "ent.message_export.global_relay.create_file_in_zip.app_error",
    "translation": "Unable to create the eml file."
  },
  {
    "id": "ent.message_export.global_relay.generate_email.app_error",
    "translation": "Unable to generate eml file data."
  },
  {
    "id": "ent.message_export.global_relay_export.deliver.close.app_error",
    "translation": "Unable to deliver the email to Global Relay."
  },
  {
    "id": "ent.message_export.global_relay_export.deliver.from_address.app_error",
    "translation": "Unable to set the email From address."
  },
  {
    "id": "ent.message_export.global_relay_export.deliver.msg.app_error",
    "translation": "Unable to set the email message."
  },
  {
    "id": "ent.message_export.global_relay_export.deliver.msg_data.app_error",
    "translation": "Unable to write the email message."
  },
  {
    "id": "ent.message_export.global_relay_export.deliver.parse_mail.app_error",
    "translation": "Unable to read the email information."
  },
  {
    "id": "ent.message_export.global_relay_export.deliver.to_address.app_error",
    "translation": "Unable to set the email To address."
  },
  {
    "id": "ent.message_export.global_relay_export.deliver.unable_to_get_file_info.app_error",
    "translation": "Unable to get the information of the export temporary file."
  },
  {
    "id": "ent.message_export.global_relay_export.deliver.unable_to_open_email_file.app_error",
    "translation": "Unable to get the an email from the temporary file."
  },
  {
    "id": "ent.message_export.global_relay_export.deliver.unable_to_open_zip_file_data.app_error",
    "translation": "Unable to open the export temporary file."
  },
  {
    "id": "ent.migration.migratetoldap.duplicate_field",
    "translation": "Unable to migrate AD/LDAP users with specified field. Duplicate entry detected. Please remove all duplcates and try again."
  },
  {
    "id": "ent.migration.migratetoldap.user_not_found",
    "translation": "Unable to find user on AD/LDAP server: "
  },
  {
    "id": "ent.migration.migratetosaml.email_already_used_by_other_user",
    "translation": "Email already used by another SAML user."
  },
  {
    "id": "ent.migration.migratetosaml.user_not_found_in_users_mapping_file",
    "translation": "User not found in the users file."
  },
  {
    "id": "ent.migration.migratetosaml.username_already_used_by_other_user",
    "translation": "Username already used by another Mattermost user."
  },
  {
    "id": "ent.saml.attribute.app_error",
    "translation": "SAML login was unsuccessful because one of the attributes is incorrect. Please contact your System Administrator."
  },
  {
    "id": "ent.saml.build_request.app_error",
    "translation": "An error occurred while initiating the request to the Identity Provider. Please contact your System Administrator."
  },
  {
    "id": "ent.saml.build_request.encoding.app_error",
    "translation": "An error occurred while encoding the request for the Identity Provider. Please contact your System Administrator."
  },
  {
    "id": "ent.saml.configure.encryption_not_enabled.app_error",
    "translation": "SAML login was unsuccessful because encryption is not enabled. Please contact your System Administrator."
  },
  {
    "id": "ent.saml.configure.load_idp_cert.app_error",
    "translation": "Identity Provider Public Certificate File was not found. Please contact your System Administrator."
  },
  {
    "id": "ent.saml.configure.load_private_key.app_error",
    "translation": "SAML login was unsuccessful because the Service Provider Private Key was not found. Please contact your System Administrator."
  },
  {
    "id": "ent.saml.configure.not_encrypted_response.app_error",
    "translation": "SAML login was unsuccessful as the Identity Provider response is not encrypted. Please contact your System Administrator."
  },
  {
    "id": "ent.saml.do_login.decrypt.app_error",
    "translation": "SAML login was unsuccessful because an error occurred while decrypting the response from the Identity Provider. Please contact your System Administrator."
  },
  {
    "id": "ent.saml.do_login.empty_response.app_error",
    "translation": "We received an empty response from the Identity Provider."
  },
  {
    "id": "ent.saml.do_login.parse.app_error",
    "translation": "An error occurred while parsing the response from the Identity Provider. Please contact your System Administrator."
  },
  {
    "id": "ent.saml.do_login.validate.app_error",
    "translation": "An error occurred while validating the response from the Identity Provider. Please contact your System Administrator."
  },
  {
    "id": "ent.saml.license_disable.app_error",
    "translation": "Your license does not support SAML authentication."
  },
  {
    "id": "ent.saml.metadata.app_error",
    "translation": "An error occurred while building Service Provider Metadata."
  },
  {
    "id": "ent.saml.service_disable.app_error",
    "translation": "SAML 2.0 is not configured or supported on this server."
  },
  {
    "id": "groups.unsupported_syncable_type",
    "translation": "Unsupported syncable type '{{.Value}}'."
  },
  {
    "id": "interactive_message.decode_trigger_id.base64_decode_failed",
    "translation": "Failed to decode base64 for trigger ID for interactive dialog."
  },
  {
    "id": "interactive_message.decode_trigger_id.base64_decode_failed_signature",
    "translation": "Failed to decode base64 signature of trigger ID for interactive dialog."
  },
  {
    "id": "interactive_message.decode_trigger_id.expired",
    "translation": "Trigger ID for interactive dialog is expired. Trigger IDs live for a maximum of {{.Seconds}} seconds."
  },
  {
    "id": "interactive_message.decode_trigger_id.missing_data",
    "translation": "Trigger ID missing required data for interactive dialog."
  },
  {
    "id": "interactive_message.decode_trigger_id.signature_decode_failed",
    "translation": "Failed to decode base64 signature of trigger ID for interactive dialog."
  },
  {
    "id": "interactive_message.decode_trigger_id.verify_signature_failed",
    "translation": "Signature verification failed of trigger ID for interactive dialog."
  },
  {
    "id": "interactive_message.generate_trigger_id.signing_failed",
    "translation": "Failed to sign generated trigger ID for interactive dialog."
  },
  {
    "id": "jobs.do_job.batch_size.parse_error",
    "translation": "Could not parse message export job BatchSize."
  },
  {
    "id": "jobs.do_job.batch_start_timestamp.parse_error",
    "translation": "Could not parse message export job ExportFromTimestamp."
  },
  {
    "id": "jobs.request_cancellation.status.error",
    "translation": "Could not request cancellation for job that is not in a cancelable state."
  },
  {
    "id": "jobs.set_job_error.update.error",
    "translation": "Failed to set job status to error"
  },
  {
    "id": "jobs.start_synchronize_job.timeout",
    "translation": "Reached AD/LDAP synchronization job timeout."
  },
  {
    "id": "manaultesting.manual_test.parse.app_error",
    "translation": "Unable to parse URL."
  },
  {
    "id": "manaultesting.test_autolink.unable.app_error",
    "translation": "Unable to get channels."
  },
  {
    "id": "mattermost.bulletin.subject",
    "translation": "Mattermost Security Bulletin"
  },
  {
    "id": "mfa.activate.authenticate.app_error",
    "translation": "Error attempting to authenticate MFA token."
  },
  {
    "id": "mfa.activate.bad_token.app_error",
    "translation": "Invalid MFA token."
  },
  {
    "id": "mfa.activate.save_active.app_error",
    "translation": "Unable to update MFA active status for the user."
  },
  {
    "id": "mfa.deactivate.save_active.app_error",
    "translation": "Unable to update MFA active status for the user."
  },
  {
    "id": "mfa.deactivate.save_secret.app_error",
    "translation": "Error clearing the MFA secret."
  },
  {
    "id": "mfa.generate_qr_code.create_code.app_error",
    "translation": "Error generating QR code."
  },
  {
    "id": "mfa.generate_qr_code.save_secret.app_error",
    "translation": "Error saving the MFA secret."
  },
  {
    "id": "mfa.mfa_disabled.app_error",
    "translation": "Multi-factor authentication has been disabled on this server."
  },
  {
    "id": "mfa.validate_token.authenticate.app_error",
    "translation": "Invalid MFA token."
  },
  {
    "id": "migrations.worker.run_advanced_permissions_phase_2_migration.invalid_progress",
    "translation": "Migration failed due to invalid progress data."
  },
  {
    "id": "migrations.worker.run_migration.unknown_key",
    "translation": "Unable to run migration job due to unknown migration key."
  },
  {
    "id": "model.access.is_valid.access_token.app_error",
    "translation": "Invalid access token."
  },
  {
    "id": "model.access.is_valid.client_id.app_error",
    "translation": "Invalid client id."
  },
  {
    "id": "model.access.is_valid.redirect_uri.app_error",
    "translation": "Invalid redirect uri."
  },
  {
    "id": "model.access.is_valid.refresh_token.app_error",
    "translation": "Invalid refresh token."
  },
  {
    "id": "model.access.is_valid.user_id.app_error",
    "translation": "Invalid user id."
  },
  {
    "id": "model.authorize.is_valid.auth_code.app_error",
    "translation": "Invalid authorization code."
  },
  {
    "id": "model.authorize.is_valid.client_id.app_error",
    "translation": "Invalid client id."
  },
  {
    "id": "model.authorize.is_valid.create_at.app_error",
    "translation": "Create at must be a valid time."
  },
  {
    "id": "model.authorize.is_valid.expires.app_error",
    "translation": "Expires in must be set."
  },
  {
    "id": "model.authorize.is_valid.redirect_uri.app_error",
    "translation": "Invalid redirect uri."
  },
  {
    "id": "model.authorize.is_valid.response_type.app_error",
    "translation": "Invalid response type."
  },
  {
    "id": "model.authorize.is_valid.scope.app_error",
    "translation": "Invalid scope."
  },
  {
    "id": "model.authorize.is_valid.state.app_error",
    "translation": "Invalid state."
  },
  {
    "id": "model.authorize.is_valid.user_id.app_error",
    "translation": "Invalid user id."
  },
  {
    "id": "model.bot.is_valid.create_at.app_error",
    "translation": "Invalid create at."
  },
  {
    "id": "model.bot.is_valid.creator_id.app_error",
    "translation": "Invalid creator id."
  },
  {
    "id": "model.bot.is_valid.description.app_error",
    "translation": "Invalid description."
  },
  {
    "id": "model.bot.is_valid.update_at.app_error",
    "translation": "Invalid update at."
  },
  {
    "id": "model.bot.is_valid.user_id.app_error",
    "translation": "Invalid user id."
  },
  {
    "id": "model.bot.is_valid.username.app_error",
    "translation": "Invalid username."
  },
  {
    "id": "model.channel.is_valid.2_or_more.app_error",
    "translation": "Name must be 2 or more lowercase alphanumeric characters."
  },
  {
    "id": "model.channel.is_valid.create_at.app_error",
    "translation": "Create at must be a valid time."
  },
  {
    "id": "model.channel.is_valid.creator_id.app_error",
    "translation": "Invalid creator id."
  },
  {
    "id": "model.channel.is_valid.display_name.app_error",
    "translation": "Invalid display name."
  },
  {
    "id": "model.channel.is_valid.header.app_error",
    "translation": "Invalid header."
  },
  {
    "id": "model.channel.is_valid.id.app_error",
    "translation": "Invalid Id."
  },
  {
    "id": "model.channel.is_valid.name.app_error",
    "translation": "Invalid channel name. User ids are not permitted in channel name for non-direct message channels."
  },
  {
    "id": "model.channel.is_valid.purpose.app_error",
    "translation": "Invalid purpose."
  },
  {
    "id": "model.channel.is_valid.type.app_error",
    "translation": "Invalid type."
  },
  {
    "id": "model.channel.is_valid.update_at.app_error",
    "translation": "Update at must be a valid time."
  },
  {
    "id": "model.channel_member.is_valid.channel_id.app_error",
    "translation": "Invalid channel id."
  },
  {
    "id": "model.channel_member.is_valid.email_value.app_error",
    "translation": "Invalid email notification value."
  },
  {
    "id": "model.channel_member.is_valid.ignore_channel_mentions_value.app_error",
    "translation": "Invalid ignore channel mentions status."
  },
  {
    "id": "model.channel_member.is_valid.notify_level.app_error",
    "translation": "Invalid notify level."
  },
  {
    "id": "model.channel_member.is_valid.push_level.app_error",
    "translation": "Invalid push notification level."
  },
  {
    "id": "model.channel_member.is_valid.unread_level.app_error",
    "translation": "Invalid mark unread level."
  },
  {
    "id": "model.channel_member.is_valid.user_id.app_error",
    "translation": "Invalid user id."
  },
  {
    "id": "model.client.connecting.app_error",
    "translation": "We encountered an error while connecting to the server."
  },
  {
    "id": "model.cluster.is_valid.create_at.app_error",
    "translation": "CreateAt must be set."
  },
  {
    "id": "model.cluster.is_valid.hostname.app_error",
    "translation": "Hostname must be set."
  },
  {
    "id": "model.cluster.is_valid.id.app_error",
    "translation": "Invalid Id."
  },
  {
    "id": "model.cluster.is_valid.last_ping_at.app_error",
    "translation": "LastPingAt must be set."
  },
  {
    "id": "model.cluster.is_valid.name.app_error",
    "translation": "ClusterName must be set."
  },
  {
    "id": "model.cluster.is_valid.type.app_error",
    "translation": "Type must be set."
  },
  {
    "id": "model.command.is_valid.create_at.app_error",
    "translation": "Create at must be a valid time."
  },
  {
    "id": "model.command.is_valid.description.app_error",
    "translation": "Invalid description."
  },
  {
    "id": "model.command.is_valid.display_name.app_error",
    "translation": "Invalid title."
  },
  {
    "id": "model.command.is_valid.id.app_error",
    "translation": "Invalid Id."
  },
  {
    "id": "model.command.is_valid.method.app_error",
    "translation": "Invalid Method."
  },
  {
    "id": "model.command.is_valid.team_id.app_error",
    "translation": "Invalid team ID."
  },
  {
    "id": "model.command.is_valid.token.app_error",
    "translation": "Invalid token."
  },
  {
    "id": "model.command.is_valid.trigger.app_error",
    "translation": "Invalid trigger."
  },
  {
    "id": "model.command.is_valid.update_at.app_error",
    "translation": "Update at must be a valid time."
  },
  {
    "id": "model.command.is_valid.url.app_error",
    "translation": "Invalid URL."
  },
  {
    "id": "model.command.is_valid.url_http.app_error",
    "translation": "Invalid URL. Must be a valid URL and start with http:// or https://."
  },
  {
    "id": "model.command.is_valid.user_id.app_error",
    "translation": "Invalid user id."
  },
  {
    "id": "model.command_hook.channel_id.app_error",
    "translation": "Invalid channel id."
  },
  {
    "id": "model.command_hook.command_id.app_error",
    "translation": "Invalid command id."
  },
  {
    "id": "model.command_hook.create_at.app_error",
    "translation": "Create at must be a valid time."
  },
  {
    "id": "model.command_hook.id.app_error",
    "translation": "Invalid command hook id."
  },
  {
    "id": "model.command_hook.parent_id.app_error",
    "translation": "Invalid parent id."
  },
  {
    "id": "model.command_hook.root_id.app_error",
    "translation": "Invalid root id."
  },
  {
    "id": "model.command_hook.user_id.app_error",
    "translation": "Invalid user id."
  },
  {
    "id": "model.compliance.is_valid.create_at.app_error",
    "translation": "Create at must be a valid time."
  },
  {
    "id": "model.compliance.is_valid.desc.app_error",
    "translation": "Invalid description."
  },
  {
    "id": "model.compliance.is_valid.end_at.app_error",
    "translation": "To must be a valid time."
  },
  {
    "id": "model.compliance.is_valid.id.app_error",
    "translation": "Invalid Id."
  },
  {
    "id": "model.compliance.is_valid.start_at.app_error",
    "translation": "From must be a valid time."
  },
  {
    "id": "model.compliance.is_valid.start_end_at.app_error",
    "translation": "To must be greater than From."
  },
  {
    "id": "model.config.is_valid.allow_cookies_for_subdomains.app_error",
    "translation": "Allowing cookies for subdomains requires SiteURL to be set."
  },
  {
    "id": "model.config.is_valid.atmos_camo_image_proxy_options.app_error",
    "translation": "Invalid RemoteImageProxyOptions for atmos/camo. Must be set to your shared key."
  },
  {
    "id": "model.config.is_valid.atmos_camo_image_proxy_url.app_error",
    "translation": "Invalid RemoteImageProxyURL for atmos/camo. Must be set to your shared key."
  },
  {
    "id": "model.config.is_valid.cluster_email_batching.app_error",
    "translation": "Unable to enable email batching when clustering is enabled."
  },
  {
    "id": "model.config.is_valid.data_retention.deletion_job_start_time.app_error",
    "translation": "Data retention job start time must be a 24-hour time stamp in the form HH:MM."
  },
  {
    "id": "model.config.is_valid.data_retention.file_retention_days_too_low.app_error",
    "translation": "File retention must be one day or longer."
  },
  {
    "id": "model.config.is_valid.data_retention.message_retention_days_too_low.app_error",
    "translation": "Message retention must be one day or longer."
  },
  {
    "id": "model.config.is_valid.display.custom_url_schemes.app_error",
    "translation": "The custom URL scheme {{.Scheme}} is invalid. Custom URL schemes must start with a letter and contain only letters, numbers, plus (+), period (.) and hyphen (-)."
  },
  {
    "id": "model.config.is_valid.elastic_search.aggregate_posts_after_days.app_error",
    "translation": "Elasticsearch AggregatePostsAfterDays setting must be a number greater than or equal to 1."
  },
  {
    "id": "model.config.is_valid.elastic_search.bulk_indexing_time_window_seconds.app_error",
    "translation": "Elasticsearch Bulk Indexing Time Window must be at least 1 second."
  },
  {
    "id": "model.config.is_valid.elastic_search.connection_url.app_error",
    "translation": "Elasticsearch ConnectionUrl setting must be provided when Elasticsearch indexing is enabled."
  },
  {
    "id": "model.config.is_valid.elastic_search.enable_autocomplete.app_error",
    "translation": "Elasticsearch IndexingEnabled setting must be set to true when Elasticsearch AutocompleteEnabled is set to true."
  },
  {
    "id": "model.config.is_valid.elastic_search.enable_searching.app_error",
    "translation": "Elasticsearch IndexingEnabled setting must be set to true when Elasticsearch SearchEnabled is set to true."
  },
  {
    "id": "model.config.is_valid.elastic_search.live_indexing_batch_size.app_error",
    "translation": "Elasticsearch Live Indexing Batch Size must be at least 1."
  },
  {
    "id": "model.config.is_valid.elastic_search.posts_aggregator_job_start_time.app_error",
    "translation": "Elasticsearch PostsAggregatorJobStartTime setting must be a time in the format \"hh:mm\"."
  },
  {
    "id": "model.config.is_valid.elastic_search.request_timeout_seconds.app_error",
    "translation": "Elasticsearch Request Timeout must be at least 1 second."
  },
  {
    "id": "model.config.is_valid.email_batching_buffer_size.app_error",
    "translation": "Invalid email batching buffer size for email settings. Must be zero or a positive number."
  },
  {
    "id": "model.config.is_valid.email_batching_interval.app_error",
    "translation": "Invalid email batching interval for email settings. Must be 30 seconds or more."
  },
  {
    "id": "model.config.is_valid.email_notification_contents_type.app_error",
    "translation": "Invalid email notification contents type for email settings. Must be one of either 'full' or 'generic'."
  },
  {
    "id": "model.config.is_valid.email_security.app_error",
    "translation": "Invalid connection security for email settings. Must be '', 'TLS', or 'STARTTLS'."
  },
  {
    "id": "model.config.is_valid.encrypt_sql.app_error",
    "translation": "Invalid at rest encrypt key for SQL settings. Must be 32 chars or more."
  },
  {
    "id": "model.config.is_valid.file_driver.app_error",
    "translation": "Invalid driver name for file settings. Must be 'local' or 'amazons3'."
  },
  {
    "id": "model.config.is_valid.file_salt.app_error",
    "translation": "Invalid public link salt for file settings. Must be 32 chars or more."
  },
  {
    "id": "model.config.is_valid.group_unread_channels.app_error",
    "translation": "Invalid group unread channels for service settings. Must be 'disabled', 'default_on', or 'default_off'."
  },
  {
    "id": "model.config.is_valid.image_proxy_type.app_error",
    "translation": "Invalid image proxy type. Must be 'local' or 'atmos/camo'."
  },
  {
    "id": "model.config.is_valid.ldap_basedn",
    "translation": "AD/LDAP field \"BaseDN\" is required."
  },
  {
    "id": "model.config.is_valid.ldap_email",
    "translation": "AD/LDAP field \"Email Attribute\" is required."
  },
  {
    "id": "model.config.is_valid.ldap_id",
    "translation": "AD/LDAP field \"ID Attribute\" is required."
  },
  {
    "id": "model.config.is_valid.ldap_login_id",
    "translation": "AD/LDAP field \"Login ID Attribute\" is required."
  },
  {
    "id": "model.config.is_valid.ldap_max_page_size.app_error",
    "translation": "Invalid max page size value."
  },
  {
    "id": "model.config.is_valid.ldap_security.app_error",
    "translation": "Invalid connection security for AD/LDAP settings. Must be '', 'TLS', or 'STARTTLS'."
  },
  {
    "id": "model.config.is_valid.ldap_server",
    "translation": "AD/LDAP field \"AD/LDAP Server\" is required."
  },
  {
    "id": "model.config.is_valid.ldap_sync_interval.app_error",
    "translation": "Invalid sync interval time. Must be at least one minute."
  },
  {
    "id": "model.config.is_valid.ldap_username",
    "translation": "AD/LDAP field \"Username Attribute\" is required."
  },
  {
    "id": "model.config.is_valid.listen_address.app_error",
    "translation": "Invalid listen address for service settings Must be set."
  },
  {
    "id": "model.config.is_valid.localization.available_locales.app_error",
    "translation": "Available Languages must contain Default Client Language."
  },
  {
    "id": "model.config.is_valid.login_attempts.app_error",
    "translation": "Invalid maximum login attempts for service settings. Must be a positive number."
  },
  {
    "id": "model.config.is_valid.max_burst.app_error",
    "translation": "Maximum burst size must be greater than zero."
  },
  {
    "id": "model.config.is_valid.max_channels.app_error",
    "translation": "Invalid maximum channels per team for team settings. Must be a positive number."
  },
  {
    "id": "model.config.is_valid.max_file_size.app_error",
    "translation": "Invalid max file size for file settings. Must be a whole number greater than zero."
  },
  {
    "id": "model.config.is_valid.max_notify_per_channel.app_error",
    "translation": "Invalid maximum notifications per channel for team settings. Must be a positive number."
  },
  {
    "id": "model.config.is_valid.max_users.app_error",
    "translation": "Invalid maximum users per team for team settings. Must be a positive number."
  },
  {
    "id": "model.config.is_valid.message_export.batch_size.app_error",
    "translation": "Message export job BatchSize must be a positive integer."
  },
  {
    "id": "model.config.is_valid.message_export.daily_runtime.app_error",
    "translation": "Message export job DailyRuntime must be a 24-hour time stamp in the form HH:MM."
  },
  {
    "id": "model.config.is_valid.message_export.enable.app_error",
    "translation": "Message export job EnableExport setting must be either true or false."
  },
  {
    "id": "model.config.is_valid.message_export.export_from.app_error",
    "translation": "Message export job ExportFromTimestamp must be a timestamp (expressed in seconds since unix epoch). Only messages sent after this timestamp will be exported."
  },
  {
    "id": "model.config.is_valid.message_export.export_type.app_error",
    "translation": "Message export job ExportFormat must be one of 'actiance', 'csv' or 'globalrelay'."
  },
  {
    "id": "model.config.is_valid.message_export.global_relay.config_missing.app_error",
    "translation": "Message export job ExportFormat is set to 'globalrelay', but GlobalRelaySettings are missing."
  },
  {
    "id": "model.config.is_valid.message_export.global_relay.customer_type.app_error",
    "translation": "Message export GlobalRelaySettings.CustomerType must be set to one of either 'A9' or 'A10'."
  },
  {
    "id": "model.config.is_valid.message_export.global_relay.email_address.app_error",
    "translation": "Message export job GlobalRelaySettings.EmailAddress must be set to a valid email address."
  },
  {
    "id": "model.config.is_valid.message_export.global_relay.smtp_password.app_error",
    "translation": "Message export job GlobalRelaySettings.SmtpPassword must be set."
  },
  {
    "id": "model.config.is_valid.message_export.global_relay.smtp_username.app_error",
    "translation": "Message export job GlobalRelaySettings.SmtpUsername must be set."
  },
  {
    "id": "model.config.is_valid.password_length.app_error",
    "translation": "Minimum password length must be a whole number greater than or equal to {{.MinLength}} and less than or equal to {{.MaxLength}}."
  },
  {
    "id": "model.config.is_valid.rate_mem.app_error",
    "translation": "Invalid memory store size for rate limit settings. Must be a positive number."
  },
  {
    "id": "model.config.is_valid.rate_sec.app_error",
    "translation": "Invalid per sec for rate limit settings. Must be a positive number."
  },
  {
    "id": "model.config.is_valid.read_timeout.app_error",
    "translation": "Invalid value for read timeout."
  },
  {
    "id": "model.config.is_valid.restrict_direct_message.app_error",
    "translation": "Invalid direct message restriction. Must be 'any', or 'team'."
  },
  {
    "id": "model.config.is_valid.saml_admin_attribute.app_error",
    "translation": "Invalid Admin attribute. Must be in the form 'field=value'."
  },
  {
    "id": "model.config.is_valid.saml_assertion_consumer_service_url.app_error",
    "translation": "Service Provider Login URL must be a valid URL and start with http:// or https://."
  },
  {
    "id": "model.config.is_valid.saml_canonical_algorithm.app_error",
    "translation": "Invalid Canonical Algorithm."
  },
  {
    "id": "model.config.is_valid.saml_email_attribute.app_error",
    "translation": "Invalid Email attribute. Must be set."
  },
  {
    "id": "model.config.is_valid.saml_guest_attribute.app_error",
    "translation": "Invalid Guest attribute. Must be in the form 'field=value'."
  },
  {
    "id": "model.config.is_valid.saml_idp_cert.app_error",
    "translation": "Identity Provider Public Certificate missing. Did you forget to upload it?"
  },
  {
    "id": "model.config.is_valid.saml_idp_descriptor_url.app_error",
    "translation": "Identity Provider Issuer URL must be a valid URL and start with http:// or https://."
  },
  {
    "id": "model.config.is_valid.saml_idp_url.app_error",
    "translation": "SAML SSO URL must be a valid URL and start with http:// or https://."
  },
  {
    "id": "model.config.is_valid.saml_private_key.app_error",
    "translation": "Service Provider Private Key missing. Did you forget to upload it?"
  },
  {
    "id": "model.config.is_valid.saml_public_cert.app_error",
    "translation": "Service Provider Public Certificate missing. Did you forget to upload it?"
  },
  {
    "id": "model.config.is_valid.saml_signature_algorithm.app_error",
    "translation": "Invalid Signature Algorithm."
  },
  {
    "id": "model.config.is_valid.saml_username_attribute.app_error",
    "translation": "Invalid Username attribute. Must be set."
  },
  {
    "id": "model.config.is_valid.site_url.app_error",
    "translation": "Site URL must be a valid URL and start with http:// or https://."
  },
  {
    "id": "model.config.is_valid.site_url_email_batching.app_error",
    "translation": "Unable to enable email batching when SiteURL isn't set."
  },
  {
    "id": "model.config.is_valid.sitename_length.app_error",
    "translation": "Site name must be less than or equal to {{.MaxLength}} characters."
  },
  {
    "id": "model.config.is_valid.sql_conn_max_lifetime_milliseconds.app_error",
    "translation": "Invalid connection maximum lifetime for SQL settings. Must be a non-negative number."
  },
  {
    "id": "model.config.is_valid.sql_data_src.app_error",
    "translation": "Invalid data source for SQL settings. Must be set."
  },
  {
    "id": "model.config.is_valid.sql_driver.app_error",
    "translation": "Invalid driver name for SQL settings. Must be 'mysql' or 'postgres'."
  },
  {
    "id": "model.config.is_valid.sql_idle.app_error",
    "translation": "Invalid maximum idle connection for SQL settings. Must be a positive number."
  },
  {
    "id": "model.config.is_valid.sql_max_conn.app_error",
    "translation": "Invalid maximum open connection for SQL settings. Must be a positive number."
  },
  {
    "id": "model.config.is_valid.sql_query_timeout.app_error",
    "translation": "Invalid query timeout for SQL settings. Must be a positive number."
  },
  {
    "id": "model.config.is_valid.teammate_name_display.app_error",
    "translation": "Invalid teammate display. Must be 'full_name', 'nickname_full_name' or 'username'."
  },
  {
    "id": "model.config.is_valid.time_between_user_typing.app_error",
    "translation": "Time between user typing updates should not be set to less than 1000 milliseconds."
  },
  {
    "id": "model.config.is_valid.tls_cert_file.app_error",
    "translation": "Invalid value for TLS certificate file - Either use LetsEncrypt or set path to existing certificate file."
  },
  {
    "id": "model.config.is_valid.tls_key_file.app_error",
    "translation": "Invalid value for TLS key file - Either use LetsEncrypt or set path to existing key file."
  },
  {
    "id": "model.config.is_valid.tls_overwrite_cipher.app_error",
    "translation": "Invalid value passed for TLS overwrite cipher - Please refer to the documentation for valid values."
  },
  {
    "id": "model.config.is_valid.webserver_security.app_error",
    "translation": "Invalid value for webserver connection security."
  },
  {
    "id": "model.config.is_valid.websocket_url.app_error",
    "translation": "Websocket URL must be a valid URL and start with ws:// or wss://."
  },
  {
    "id": "model.config.is_valid.write_timeout.app_error",
    "translation": "Invalid value for write timeout."
  },
  {
    "id": "model.emoji.create_at.app_error",
    "translation": "Create at must be a valid time."
  },
  {
    "id": "model.emoji.id.app_error",
    "translation": "Invalid emoji id."
  },
  {
    "id": "model.emoji.name.app_error",
    "translation": "Name must be 1 to 64 lowercase alphanumeric characters."
  },
  {
    "id": "model.emoji.update_at.app_error",
    "translation": "Update at must be a valid time."
  },
  {
    "id": "model.emoji.user_id.app_error",
    "translation": "Invalid creator id."
  },
  {
    "id": "model.file_info.get.gif.app_error",
    "translation": "Could not decode gif."
  },
  {
    "id": "model.file_info.is_valid.create_at.app_error",
    "translation": "Invalid value for create_at."
  },
  {
    "id": "model.file_info.is_valid.id.app_error",
    "translation": "Invalid value for id."
  },
  {
    "id": "model.file_info.is_valid.path.app_error",
    "translation": "Invalid value for path."
  },
  {
    "id": "model.file_info.is_valid.post_id.app_error",
    "translation": "Invalid value for post_id."
  },
  {
    "id": "model.file_info.is_valid.update_at.app_error",
    "translation": "Invalid value for update_at."
  },
  {
    "id": "model.file_info.is_valid.user_id.app_error",
    "translation": "Invalid value for user_id."
  },
  {
    "id": "model.group.create_at.app_error",
    "translation": "invalid create at property for group."
  },
  {
    "id": "model.group.delete_at.app_error",
    "translation": "invalid delete at property for group."
  },
  {
    "id": "model.group.description.app_error",
    "translation": "invalid description property for group."
  },
  {
    "id": "model.group.display_name.app_error",
    "translation": "invalid display name property for group."
  },
  {
    "id": "model.group.id.app_error",
    "translation": "invalid id property for group."
  },
  {
    "id": "model.group.name.app_error",
    "translation": "invalid name property for group."
  },
  {
    "id": "model.group.name.invalid_chars.app_error",
    "translation": "invalid characters in the name property for group"
  },
  {
    "id": "model.group.remote_id.app_error",
    "translation": "invalid remote id property for group."
  },
  {
    "id": "model.group.source.app_error",
    "translation": "invalid source property for group."
  },
  {
    "id": "model.group.update_at.app_error",
    "translation": "invalid update at property for group."
  },
  {
    "id": "model.group_member.group_id.app_error",
    "translation": "invalid group id property for group member."
  },
  {
    "id": "model.group_member.user_id.app_error",
    "translation": "invalid user id property for group member."
  },
  {
    "id": "model.group_syncable.group_id.app_error",
    "translation": "invalid group id property for group syncable."
  },
  {
    "id": "model.group_syncable.syncable_id.app_error",
    "translation": "invalid syncable id for group syncable."
  },
  {
    "id": "model.group_syncable.type.app_error",
    "translation": "invalid type property for group syncable."
  },
  {
    "id": "model.guest.is_valid.channel.app_error",
    "translation": "Invalid channel."
  },
  {
    "id": "model.guest.is_valid.channels.app_error",
    "translation": "Invalid channels."
  },
  {
    "id": "model.guest.is_valid.email.app_error",
    "translation": "Invalid email."
  },
  {
    "id": "model.guest.is_valid.emails.app_error",
    "translation": "Invalid emails."
  },
  {
    "id": "model.incoming_hook.channel_id.app_error",
    "translation": "Invalid channel id."
  },
  {
    "id": "model.incoming_hook.create_at.app_error",
    "translation": "Create at must be a valid time."
  },
  {
    "id": "model.incoming_hook.description.app_error",
    "translation": "Invalid description."
  },
  {
    "id": "model.incoming_hook.display_name.app_error",
    "translation": "Invalid title."
  },
  {
    "id": "model.incoming_hook.icon_url.app_error",
    "translation": "Invalid post icon."
  },
  {
    "id": "model.incoming_hook.id.app_error",
    "translation": "Invalid Id."
  },
  {
    "id": "model.incoming_hook.parse_data.app_error",
    "translation": "Unable to parse incoming data."
  },
  {
    "id": "model.incoming_hook.team_id.app_error",
    "translation": "Invalid team ID."
  },
  {
    "id": "model.incoming_hook.update_at.app_error",
    "translation": "Update at must be a valid time."
  },
  {
    "id": "model.incoming_hook.user_id.app_error",
    "translation": "Invalid user id."
  },
  {
    "id": "model.incoming_hook.username.app_error",
    "translation": "Invalid username."
  },
  {
    "id": "model.job.is_valid.create_at.app_error",
    "translation": "Create at must be a valid time."
  },
  {
    "id": "model.job.is_valid.id.app_error",
    "translation": "Invalid job Id."
  },
  {
    "id": "model.job.is_valid.status.app_error",
    "translation": "Invalid job status."
  },
  {
    "id": "model.job.is_valid.type.app_error",
    "translation": "Invalid job type."
  },
  {
    "id": "model.license_record.is_valid.create_at.app_error",
    "translation": "Invalid value for create_at when uploading a license."
  },
  {
    "id": "model.license_record.is_valid.id.app_error",
    "translation": "Invalid value for id when uploading a license."
  },
  {
    "id": "model.link_metadata.is_valid.data.app_error",
    "translation": "Link metadata data cannot be nil."
  },
  {
    "id": "model.link_metadata.is_valid.data_type.app_error",
    "translation": "Link metadata data does not match the given type."
  },
  {
    "id": "model.link_metadata.is_valid.timestamp.app_error",
    "translation": "Link metadata timestamp must be nonzero and rounded to the nearest hour."
  },
  {
    "id": "model.link_metadata.is_valid.type.app_error",
    "translation": "Invalid link metadata type."
  },
  {
    "id": "model.link_metadata.is_valid.url.app_error",
    "translation": "Link metadata URL must be set."
  },
  {
    "id": "model.oauth.is_valid.app_id.app_error",
    "translation": "Invalid app id."
  },
  {
    "id": "model.oauth.is_valid.callback.app_error",
    "translation": "Callback URL must be a valid URL and start with http:// or https://."
  },
  {
    "id": "model.oauth.is_valid.client_secret.app_error",
    "translation": "Invalid client secret."
  },
  {
    "id": "model.oauth.is_valid.create_at.app_error",
    "translation": "Create at must be a valid time."
  },
  {
    "id": "model.oauth.is_valid.creator_id.app_error",
    "translation": "Invalid creator id."
  },
  {
    "id": "model.oauth.is_valid.description.app_error",
    "translation": "Invalid description."
  },
  {
    "id": "model.oauth.is_valid.homepage.app_error",
    "translation": "Homepage must be a valid URL and start with http:// or https://."
  },
  {
    "id": "model.oauth.is_valid.icon_url.app_error",
    "translation": "Icon URL must be a valid URL and start with http:// or https://."
  },
  {
    "id": "model.oauth.is_valid.name.app_error",
    "translation": "Invalid name."
  },
  {
    "id": "model.oauth.is_valid.update_at.app_error",
    "translation": "Update at must be a valid time."
  },
  {
    "id": "model.outgoing_hook.icon_url.app_error",
    "translation": "Invalid icon."
  },
  {
    "id": "model.outgoing_hook.is_valid.callback.app_error",
    "translation": "Invalid callback URLs."
  },
  {
    "id": "model.outgoing_hook.is_valid.channel_id.app_error",
    "translation": "Invalid channel id."
  },
  {
    "id": "model.outgoing_hook.is_valid.content_type.app_error",
    "translation": "Invalid value for content_type."
  },
  {
    "id": "model.outgoing_hook.is_valid.create_at.app_error",
    "translation": "Create at must be a valid time."
  },
  {
    "id": "model.outgoing_hook.is_valid.description.app_error",
    "translation": "Invalid description."
  },
  {
    "id": "model.outgoing_hook.is_valid.display_name.app_error",
    "translation": "Invalid title."
  },
  {
    "id": "model.outgoing_hook.is_valid.id.app_error",
    "translation": "Invalid Id."
  },
  {
    "id": "model.outgoing_hook.is_valid.team_id.app_error",
    "translation": "Invalid team ID."
  },
  {
    "id": "model.outgoing_hook.is_valid.token.app_error",
    "translation": "Invalid token."
  },
  {
    "id": "model.outgoing_hook.is_valid.trigger_words.app_error",
    "translation": "Invalid trigger words."
  },
  {
    "id": "model.outgoing_hook.is_valid.update_at.app_error",
    "translation": "Update at must be a valid time."
  },
  {
    "id": "model.outgoing_hook.is_valid.url.app_error",
    "translation": "Invalid callback URLs. Each must be a valid URL and start with http:// or https://."
  },
  {
    "id": "model.outgoing_hook.is_valid.user_id.app_error",
    "translation": "Invalid user id."
  },
  {
    "id": "model.outgoing_hook.is_valid.words.app_error",
    "translation": "Invalid trigger words."
  },
  {
    "id": "model.outgoing_hook.username.app_error",
    "translation": "Invalid username."
  },
  {
    "id": "model.plugin_command.error.app_error",
    "translation": "An error occurred while trying to execute this command."
  },
  {
    "id": "model.plugin_key_value.is_valid.key.app_error",
    "translation": "Invalid key, must be more than {{.Min}} and a of maximum {{.Max}} characters long."
  },
  {
    "id": "model.plugin_key_value.is_valid.plugin_id.app_error",
    "translation": "Invalid plugin ID, must be more than {{.Min}} and a of maximum {{.Max}} characters long."
  },
  {
    "id": "model.plugin_kvset_options.is_valid.old_value.app_error",
    "translation": "Invalid old value, it shouldn't be set when the operation is not atomic."
  },
  {
    "id": "model.post.channel_notifications_disabled_in_channel.message",
    "translation": "Channel notifications are disabled in {{.ChannelName}}. The {{.Mention}} did not trigger any notifications."
  },
  {
    "id": "model.post.is_valid.channel_id.app_error",
    "translation": "Invalid channel id."
  },
  {
    "id": "model.post.is_valid.create_at.app_error",
    "translation": "Create at must be a valid time."
  },
  {
    "id": "model.post.is_valid.file_ids.app_error",
    "translation": "Invalid file ids. Note that uploads are limited to 5 files maximum. Please use additional posts for more files."
  },
  {
    "id": "model.post.is_valid.filenames.app_error",
    "translation": "Invalid filenames."
  },
  {
    "id": "model.post.is_valid.hashtags.app_error",
    "translation": "Invalid hashtags."
  },
  {
    "id": "model.post.is_valid.id.app_error",
    "translation": "Invalid Id."
  },
  {
    "id": "model.post.is_valid.msg.app_error",
    "translation": "Invalid message."
  },
  {
    "id": "model.post.is_valid.original_id.app_error",
    "translation": "Invalid original id."
  },
  {
    "id": "model.post.is_valid.parent_id.app_error",
    "translation": "Invalid parent id."
  },
  {
    "id": "model.post.is_valid.props.app_error",
    "translation": "Invalid props."
  },
  {
    "id": "model.post.is_valid.root_id.app_error",
    "translation": "Invalid root id."
  },
  {
    "id": "model.post.is_valid.root_parent.app_error",
    "translation": "Invalid root ID must be set if parent ID set."
  },
  {
    "id": "model.post.is_valid.type.app_error",
    "translation": "Invalid type."
  },
  {
    "id": "model.post.is_valid.update_at.app_error",
    "translation": "Update at must be a valid time."
  },
  {
    "id": "model.post.is_valid.user_id.app_error",
    "translation": "Invalid user id."
  },
  {
    "id": "model.preference.is_valid.category.app_error",
    "translation": "Invalid category."
  },
  {
    "id": "model.preference.is_valid.id.app_error",
    "translation": "Invalid user id."
  },
  {
    "id": "model.preference.is_valid.name.app_error",
    "translation": "Invalid name."
  },
  {
    "id": "model.preference.is_valid.theme.app_error",
    "translation": "Invalid theme."
  },
  {
    "id": "model.preference.is_valid.value.app_error",
    "translation": "Value is too long."
  },
  {
    "id": "model.reaction.is_valid.create_at.app_error",
    "translation": "Create at must be a valid time."
  },
  {
    "id": "model.reaction.is_valid.emoji_name.app_error",
    "translation": "Invalid emoji name."
  },
  {
    "id": "model.reaction.is_valid.post_id.app_error",
    "translation": "Invalid post id."
  },
  {
    "id": "model.reaction.is_valid.user_id.app_error",
    "translation": "Invalid user id."
  },
  {
    "id": "model.team.is_valid.characters.app_error",
    "translation": "Name must be 2 or more lowercase alphanumeric characters."
  },
  {
    "id": "model.team.is_valid.company.app_error",
    "translation": "Invalid company name."
  },
  {
    "id": "model.team.is_valid.create_at.app_error",
    "translation": "Create at must be a valid time."
  },
  {
    "id": "model.team.is_valid.description.app_error",
    "translation": "Invalid description."
  },
  {
    "id": "model.team.is_valid.domains.app_error",
    "translation": "Invalid allowed domains."
  },
  {
    "id": "model.team.is_valid.email.app_error",
    "translation": "Invalid email."
  },
  {
    "id": "model.team.is_valid.id.app_error",
    "translation": "Invalid Id."
  },
  {
    "id": "model.team.is_valid.invite_id.app_error",
    "translation": "Invalid invite id."
  },
  {
    "id": "model.team.is_valid.name.app_error",
    "translation": "Invalid name."
  },
  {
    "id": "model.team.is_valid.reserved.app_error",
    "translation": "This URL is unavailable. Please try another."
  },
  {
    "id": "model.team.is_valid.type.app_error",
    "translation": "Invalid type."
  },
  {
    "id": "model.team.is_valid.update_at.app_error",
    "translation": "Update at must be a valid time."
  },
  {
    "id": "model.team.is_valid.url.app_error",
    "translation": "Invalid URL Identifier."
  },
  {
    "id": "model.team_member.is_valid.team_id.app_error",
    "translation": "Invalid team ID."
  },
  {
    "id": "model.team_member.is_valid.user_id.app_error",
    "translation": "Invalid user id."
  },
  {
    "id": "model.token.is_valid.expiry",
    "translation": "Invalid token expiry"
  },
  {
    "id": "model.token.is_valid.size",
    "translation": "Invalid token."
  },
  {
    "id": "model.user.is_valid.auth_data.app_error",
    "translation": "Invalid auth data."
  },
  {
    "id": "model.user.is_valid.auth_data_pwd.app_error",
    "translation": "Invalid user, password and auth data cannot both be set."
  },
  {
    "id": "model.user.is_valid.auth_data_type.app_error",
    "translation": "Invalid user, auth data must be set with auth type."
  },
  {
    "id": "model.user.is_valid.create_at.app_error",
    "translation": "Create at must be a valid time."
  },
  {
    "id": "model.user.is_valid.email.app_error",
    "translation": "Invalid email."
  },
  {
    "id": "model.user.is_valid.first_name.app_error",
    "translation": "Invalid first name."
  },
  {
    "id": "model.user.is_valid.id.app_error",
    "translation": "Invalid user id."
  },
  {
    "id": "model.user.is_valid.last_name.app_error",
    "translation": "Invalid last name."
  },
  {
    "id": "model.user.is_valid.locale.app_error",
    "translation": "Invalid locale."
  },
  {
    "id": "model.user.is_valid.nickname.app_error",
    "translation": "Invalid nickname."
  },
  {
    "id": "model.user.is_valid.password_limit.app_error",
    "translation": "Unable to set a password over 72 characters due to the limitations of bcrypt."
  },
  {
    "id": "model.user.is_valid.position.app_error",
    "translation": "Invalid position: must not be longer than 128 characters."
  },
  {
    "id": "model.user.is_valid.pwd.app_error",
    "translation": "Your password must contain at least {{.Min}} characters."
  },
  {
    "id": "model.user.is_valid.pwd_lowercase.app_error",
    "translation": "Your password must contain at least {{.Min}} characters made up of at least one lowercase letter."
  },
  {
    "id": "model.user.is_valid.pwd_lowercase_number.app_error",
    "translation": "Your password must contain at least {{.Min}} characters made up of at least one lowercase letter and at least one number."
  },
  {
    "id": "model.user.is_valid.pwd_lowercase_number_symbol.app_error",
    "translation": "Your password must contain at least {{.Min}} characters made up of at least one lowercase letter, at least one number, and at least one symbol (e.g. \"~!@#$%^&*()\")."
  },
  {
    "id": "model.user.is_valid.pwd_lowercase_symbol.app_error",
    "translation": "Your password must contain at least {{.Min}} characters made up of at least one lowercase letter and at least one symbol (e.g. \"~!@#$%^&*()\")."
  },
  {
    "id": "model.user.is_valid.pwd_lowercase_uppercase.app_error",
    "translation": "Your password must contain at least {{.Min}} characters made up of at least one lowercase letter and at least one uppercase letter."
  },
  {
    "id": "model.user.is_valid.pwd_lowercase_uppercase_number.app_error",
    "translation": "Your password must contain at least {{.Min}} characters made up of at least one lowercase letter, at least one uppercase letter, and at least one number."
  },
  {
    "id": "model.user.is_valid.pwd_lowercase_uppercase_number_symbol.app_error",
    "translation": "Your password must contain at least {{.Min}} characters made up of at least one lowercase letter, at least one uppercase letter, at least one number, and at least one symbol (e.g. \"~!@#$%^&*()\")."
  },
  {
    "id": "model.user.is_valid.pwd_lowercase_uppercase_symbol.app_error",
    "translation": "Your password must contain at least {{.Min}} characters made up of at least one lowercase letter, at least one uppercase letter, and at least one symbol (e.g. \"~!@#$%^&*()\")."
  },
  {
    "id": "model.user.is_valid.pwd_number.app_error",
    "translation": "Your password must contain at least {{.Min}} characters made up of at least one number."
  },
  {
    "id": "model.user.is_valid.pwd_number_symbol.app_error",
    "translation": "Your password must contain at least {{.Min}} characters made up of at least one number and at least one symbol (e.g. \"~!@#$%^&*()\")."
  },
  {
    "id": "model.user.is_valid.pwd_symbol.app_error",
    "translation": "Your password must contain at least {{.Min}} characters made up of at least one symbol (e.g. \"~!@#$%^&*()\")."
  },
  {
    "id": "model.user.is_valid.pwd_uppercase.app_error",
    "translation": "Your password must contain at least {{.Min}} characters made up of at least one uppercase letter."
  },
  {
    "id": "model.user.is_valid.pwd_uppercase_number.app_error",
    "translation": "Your password must contain at least {{.Min}} characters made up of at least one uppercase letter and at least one number."
  },
  {
    "id": "model.user.is_valid.pwd_uppercase_number_symbol.app_error",
    "translation": "Your password must contain at least {{.Min}} characters made up of at least one uppercase letter, at least one number, and at least one symbol (e.g. \"~!@#$%^&*()\")."
  },
  {
    "id": "model.user.is_valid.pwd_uppercase_symbol.app_error",
    "translation": "Your password must contain at least {{.Min}} characters made up of at least one uppercase letter and at least one symbol (e.g. \"~!@#$%^&*()\")."
  },
  {
    "id": "model.user.is_valid.update_at.app_error",
    "translation": "Update at must be a valid time."
  },
  {
    "id": "model.user.is_valid.username.app_error",
    "translation": "Username must begin with a letter, and contain between 3 to 22 lowercase characters made up of numbers, letters, and the symbols \".\", \"-\", and \"_\"."
  },
  {
    "id": "model.user_access_token.is_valid.description.app_error",
    "translation": "Invalid description, must be 255 or less characters."
  },
  {
    "id": "model.user_access_token.is_valid.id.app_error",
    "translation": "Invalid value for id."
  },
  {
    "id": "model.user_access_token.is_valid.token.app_error",
    "translation": "Invalid access token."
  },
  {
    "id": "model.user_access_token.is_valid.user_id.app_error",
    "translation": "Invalid user id."
  },
  {
    "id": "model.utils.decode_json.app_error",
    "translation": "could not decode."
  },
  {
    "id": "model.websocket_client.connect_fail.app_error",
    "translation": "Unable to connect to the WebSocket server."
  },
  {
    "id": "oauth.gitlab.tos.error",
    "translation": "GitLab's Terms of Service have updated. Please go to gitlab.com to accept them and then try logging into Mattermost again."
  },
  {
    "id": "plugin.api.get_users_in_channel",
    "translation": "Unable to get the users, invalid sorting criteria."
  },
  {
    "id": "plugin.api.update_user_status.bad_status",
    "translation": "Unable to set the user status. Unknown user status."
  },
  {
    "id": "plugin_api.bot_cant_create_bot",
    "translation": "Bot user cannot create bot user."
  },
  {
    "id": "plugin_api.get_file_link.disabled.app_error",
    "translation": "Public links have been disabled."
  },
  {
    "id": "plugin_api.get_file_link.no_post.app_error",
    "translation": "Unable to get public link for file. File must be attached to a post that can be read."
  },
  {
    "id": "plugin_api.send_mail.missing_htmlbody",
    "translation": "Missing HTML Body."
  },
  {
    "id": "plugin_api.send_mail.missing_subject",
    "translation": "Missing email subject."
  },
  {
    "id": "plugin_api.send_mail.missing_to",
    "translation": "Missing TO address."
  },
  {
    "id": "store.insert_error",
    "translation": "insert error"
  },
  {
    "id": "store.search_user_store.empty_team_id",
    "translation": "Failed to get list of allowed channels for team: empty teamId"
  },
  {
    "id": "store.select_error",
    "translation": "select error"
  },
  {
    "id": "store.sql.build_query.app_error",
    "translation": "failed to build query."
  },
  {
    "id": "store.sql.convert_string_array",
    "translation": "FromDb: Unable to convert StringArray to *string"
  },
  {
    "id": "store.sql.convert_string_interface",
    "translation": "FromDb: Unable to convert StringInterface to *string"
  },
  {
    "id": "store.sql.convert_string_map",
    "translation": "FromDb: Unable to convert StringMap to *string"
  },
  {
    "id": "store.sql_audit.app_error",
    "translation": "Failed to build query."
  },
  {
    "id": "store.sql_audit.get.finding.app_error",
    "translation": "We encountered an error finding the audits."
  },
  {
    "id": "store.sql_audit.get.limit.app_error",
    "translation": "Limit exceeded for paging."
  },
  {
    "id": "store.sql_audit.permanent_delete_by_user.app_error",
    "translation": "We encountered an error deleting the audits."
  },
  {
    "id": "store.sql_audit.save.saving.app_error",
    "translation": "We encountered an error saving the audit."
  },
  {
    "id": "store.sql_bot.delete.app_error",
    "translation": "Unable to delete the bot."
  },
  {
    "id": "store.sql_bot.get.app_error",
    "translation": "Unable to get the bot."
  },
  {
    "id": "store.sql_bot.get.missing.app_error",
    "translation": "Bot does not exist."
  },
  {
    "id": "store.sql_bot.get_all.app_error",
    "translation": "Unable to get the bots."
  },
  {
    "id": "store.sql_bot.save.app_error",
    "translation": "Unable to save the bot."
  },
  {
    "id": "store.sql_bot.update.app_error",
    "translation": "Unable to update the bot."
  },
  {
    "id": "store.sql_bot.update.updating.app_error",
    "translation": "We encountered an error updating the bot."
  },
  {
    "id": "store.sql_channel.analytics_deleted_type_count.app_error",
    "translation": "Unable to get deleted channel type counts."
  },
  {
    "id": "store.sql_channel.analytics_type_count.app_error",
    "translation": "Unable to get channel type counts."
  },
  {
    "id": "store.sql_channel.clear_all_custom_role_assignments.commit_transaction.app_error",
    "translation": "Failed to commit the database transaction."
  },
  {
    "id": "store.sql_channel.clear_all_custom_role_assignments.open_transaction.app_error",
    "translation": "Failed to begin the database transaction."
  },
  {
    "id": "store.sql_channel.clear_all_custom_role_assignments.select.app_error",
    "translation": "Failed to retrieve the channel members."
  },
  {
    "id": "store.sql_channel.clear_all_custom_role_assignments.update.app_error",
    "translation": "Failed to update the channel member."
  },
  {
    "id": "store.sql_channel.count_posts_since.app_error",
    "translation": "Unable to count messages since given date."
  },
  {
    "id": "store.sql_channel.delete.channel.app_error",
    "translation": "Unable to delete the channel."
  },
  {
    "id": "store.sql_channel.get.existing.app_error",
    "translation": "Unable to find the existing channel."
  },
  {
    "id": "store.sql_channel.get.find.app_error",
    "translation": "We encountered an error finding the channel."
  },
  {
    "id": "store.sql_channel.get_all.app_error",
    "translation": "Unable to get all the channels."
  },
  {
    "id": "store.sql_channel.get_all_channels.get.app_error",
    "translation": "Unable to get all the channels."
  },
  {
    "id": "store.sql_channel.get_all_direct.app_error",
    "translation": "Unable to get all the direct channels."
  },
  {
    "id": "store.sql_channel.get_by_name.existing.app_error",
    "translation": "Unable to find the existing channel."
  },
  {
    "id": "store.sql_channel.get_by_name.missing.app_error",
    "translation": "Channel does not exist."
  },
  {
    "id": "store.sql_channel.get_by_scheme.app_error",
    "translation": "Unable to get the channels for the provided scheme."
  },
  {
    "id": "store.sql_channel.get_channel_counts.get.app_error",
    "translation": "Unable to get the channel counts."
  },
  {
    "id": "store.sql_channel.get_channels.get.app_error",
    "translation": "Unable to get the channels."
  },
  {
    "id": "store.sql_channel.get_channels.not_found.app_error",
    "translation": "No channels were found."
  },
  {
    "id": "store.sql_channel.get_channels_batch_for_indexing.get.app_error",
    "translation": "Unable to get the channels batch for indexing."
  },
  {
    "id": "store.sql_channel.get_channels_by_ids.app_error",
    "translation": "Unable to get channels by ids."
  },
  {
    "id": "store.sql_channel.get_channels_by_ids.get.app_error",
    "translation": "Unable to get the channels."
  },
  {
    "id": "store.sql_channel.get_channels_by_ids.not_found.app_error",
    "translation": "No channel found."
  },
  {
    "id": "store.sql_channel.get_deleted.existing.app_error",
    "translation": "Unable to find the existing deleted channel."
  },
  {
    "id": "store.sql_channel.get_deleted.missing.app_error",
    "translation": "No deleted channels exist."
  },
  {
    "id": "store.sql_channel.get_deleted_by_name.existing.app_error",
    "translation": "Unable to find the existing deleted channel."
  },
  {
    "id": "store.sql_channel.get_deleted_by_name.missing.app_error",
    "translation": "No deleted channel exists with that name."
  },
  {
    "id": "store.sql_channel.get_for_post.app_error",
    "translation": "Unable to get the channel for the given post."
  },
  {
    "id": "store.sql_channel.get_member.app_error",
    "translation": "Unable to get the channel member."
  },
  {
    "id": "store.sql_channel.get_member.missing.app_error",
    "translation": "No channel member found for that user ID and channel ID."
  },
  {
    "id": "store.sql_channel.get_member_count.app_error",
    "translation": "Unable to get the channel member count."
  },
  {
    "id": "store.sql_channel.get_member_for_post.app_error",
    "translation": "Unable to get the channel member for the given post."
  },
  {
    "id": "store.sql_channel.get_members.app_error",
    "translation": "Unable to get the channel members."
  },
  {
    "id": "store.sql_channel.get_members_by_ids.app_error",
    "translation": "Unable to get the channel members."
  },
  {
    "id": "store.sql_channel.get_more_channels.get.app_error",
    "translation": "Unable to get the channels."
  },
  {
    "id": "store.sql_channel.get_pinnedpost_count.app_error",
    "translation": "Unable to get the channel pinned post count."
  },
  {
    "id": "store.sql_channel.get_public_channels.get.app_error",
    "translation": "Unable to get public channels."
  },
  {
    "id": "store.sql_channel.get_unread.app_error",
    "translation": "Unable to get the channel unread messages."
  },
  {
    "id": "store.sql_channel.increment_mention_count.app_error",
    "translation": "Unable to increment the mention count."
  },
  {
    "id": "store.sql_channel.migrate_channel_members.commit_transaction.app_error",
    "translation": "Failed to commit the database transaction."
  },
  {
    "id": "store.sql_channel.migrate_channel_members.open_transaction.app_error",
    "translation": "Failed to open the database transaction."
  },
  {
    "id": "store.sql_channel.migrate_channel_members.select.app_error",
    "translation": "Failed to select the batch of channel members."
  },
  {
    "id": "store.sql_channel.migrate_channel_members.update.app_error",
    "translation": "Failed to update the channel member."
  },
  {
    "id": "store.sql_channel.permanent_delete.app_error",
    "translation": "Unable to delete the channel."
  },
  {
    "id": "store.sql_channel.permanent_delete.commit_transaction.app_error",
    "translation": "Unable to commit transaction."
  },
  {
    "id": "store.sql_channel.permanent_delete.delete_public_channel.app_error",
    "translation": "Unable to delete materialized public channel."
  },
  {
    "id": "store.sql_channel.permanent_delete.open_transaction.app_error",
    "translation": "Unable to open transaction."
  },
  {
    "id": "store.sql_channel.permanent_delete_by_team.app_error",
    "translation": "Unable to delete the channels."
  },
  {
    "id": "store.sql_channel.permanent_delete_by_team.commit_transaction.app_error",
    "translation": "Unable to commit transaction."
  },
  {
    "id": "store.sql_channel.permanent_delete_by_team.delete_public_channels.app_error",
    "translation": "Unable to delete materialized public channels."
  },
  {
    "id": "store.sql_channel.permanent_delete_by_team.open_transaction.app_error",
    "translation": "Unable to open transaction."
  },
  {
    "id": "store.sql_channel.permanent_delete_members_by_user.app_error",
    "translation": "Unable to remove the channel member."
  },
  {
    "id": "store.sql_channel.pinned_posts.app_error",
    "translation": "Unable to find the pinned posts."
  },
  {
    "id": "store.sql_channel.remove_all_deactivated_members.app_error",
    "translation": "We could not remove the deactivated users from the channel."
  },
  {
    "id": "store.sql_channel.remove_member.app_error",
    "translation": "Unable to remove the channel member."
  },
  {
    "id": "store.sql_channel.reset_all_channel_schemes.app_error",
    "translation": "We could not reset the channel schemes."
  },
  {
    "id": "store.sql_channel.reset_all_channel_schemes.commit_transaction.app_error",
    "translation": "Unable to commit transaction."
  },
  {
    "id": "store.sql_channel.reset_all_channel_schemes.open_transaction.app_error",
    "translation": "Unable to open transaction."
  },
  {
    "id": "store.sql_channel.save.archived_channel.app_error",
    "translation": "You can not modify an archived channel."
  },
  {
    "id": "store.sql_channel.save.direct_channel.app_error",
    "translation": "Use SaveDirectChannel to create a direct channel."
  },
  {
    "id": "store.sql_channel.save_channel.existing.app_error",
    "translation": "Must call update for existing channel."
  },
  {
    "id": "store.sql_channel.save_channel.exists.app_error",
    "translation": "A channel with that name already exists on the same team."
  },
  {
    "id": "store.sql_channel.save_channel.limit.app_error",
    "translation": "You've reached the limit of the number of allowed channels."
  },
  {
<<<<<<< HEAD
=======
    "id": "store.sql_channel.save_direct_channel.add_members.app_error",
    "translation": "Unable to add direct channel members."
  },
  {
    "id": "store.sql_channel.save_direct_channel.commit.app_error",
    "translation": "Unable to commit transaction."
  },
  {
    "id": "store.sql_channel.save_direct_channel.internal_error",
    "translation": "Unable to save direct channel."
  },
  {
>>>>>>> 729a84a3
    "id": "store.sql_channel.save_direct_channel.not_direct.app_error",
    "translation": "Not a direct channel attempted to be created with SaveDirectChannel."
  },
  {
    "id": "store.sql_channel.save_member.commit_transaction.app_error",
    "translation": "Unable to commit transaction."
  },
  {
    "id": "store.sql_channel.save_member.exists.app_error",
    "translation": "A channel member with that ID already exists."
  },
  {
    "id": "store.sql_channel.save_member.open_transaction.app_error",
    "translation": "Unable to open transaction."
  },
  {
    "id": "store.sql_channel.save_member.save.app_error",
    "translation": "Unable to save the channel member."
  },
  {
    "id": "store.sql_channel.save_multimple_members.channel_roles.app_error",
    "translation": "Unable to build query to get the channel roles."
  },
  {
    "id": "store.sql_channel.save_multimple_members.channel_roles_query.app_error",
    "translation": "Error fetching the channel roles."
  },
  {
    "id": "store.sql_channel.save_multimple_members.team_roles.app_error",
    "translation": "Unable to build query to get the team roles."
  },
  {
    "id": "store.sql_channel.save_multimple_members.team_roles_query.app_error",
    "translation": "Error fetching the team roles."
  },
  {
    "id": "store.sql_channel.search.app_error",
    "translation": "We encountered an error searching channels."
  },
  {
    "id": "store.sql_channel.search_group_channels.app_error",
    "translation": "Unable to get the group channels for the given user and term."
  },
  {
    "id": "store.sql_channel.set_delete_at.commit_transaction.app_error",
    "translation": "Unable to commit transaction."
  },
  {
    "id": "store.sql_channel.set_delete_at.open_transaction.app_error",
    "translation": "Unable to open transaction."
  },
  {
    "id": "store.sql_channel.set_delete_at.update_public_channel.app_error",
    "translation": "Unable to update the materialized public channel."
  },
  {
    "id": "store.sql_channel.update.app_error",
    "translation": "Unable to update the channel."
  },
  {
    "id": "store.sql_channel.update.archived_channel.app_error",
    "translation": "You can not modify an archived channel."
  },
  {
    "id": "store.sql_channel.update.commit_transaction.app_error",
    "translation": "Unable to commit transaction."
  },
  {
    "id": "store.sql_channel.update.exists.app_error",
    "translation": "A channel with that handle already exists."
  },
  {
    "id": "store.sql_channel.update.open_transaction.app_error",
    "translation": "Unable to open transaction."
  },
  {
    "id": "store.sql_channel.update.previously.app_error",
    "translation": "A channel with that handle was previously created."
  },
  {
    "id": "store.sql_channel.update.updating.app_error",
    "translation": "We encountered an error updating the channel."
  },
  {
    "id": "store.sql_channel.update.upsert_public_channel.app_error",
    "translation": "Unable to upsert materialized public channel."
  },
  {
    "id": "store.sql_channel.update_last_viewed_at.app_error",
    "translation": "Unable to update the last viewed at time."
  },
  {
    "id": "store.sql_channel.update_last_viewed_at_post.app_error",
    "translation": "Unable to mark channel as unread."
  },
  {
    "id": "store.sql_channel.update_member.app_error",
    "translation": "We encountered an error updating the channel member."
  },
  {
    "id": "store.sql_channel.user_belongs_to_channels.app_error",
    "translation": "Unable to determine if the user belongs to a list of channels."
  },
  {
    "id": "store.sql_channel_member_history.get_users_in_channel_during.app_error",
    "translation": "Failed to get users in channel during specified time period."
  },
  {
    "id": "store.sql_channel_member_history.log_join_event.app_error",
    "translation": "Failed to record channel member history."
  },
  {
    "id": "store.sql_channel_member_history.log_leave_event.update_error",
    "translation": "Failed to record channel member history. Failed to update existing join record"
  },
  {
    "id": "store.sql_channel_member_history.permanent_delete_batch.app_error",
    "translation": "Failed to purge records."
  },
  {
    "id": "store.sql_cluster_discovery.cleanup.app_error",
    "translation": "Failed to save ClusterDiscovery row."
  },
  {
    "id": "store.sql_cluster_discovery.delete.app_error",
    "translation": "Failed to delete."
  },
  {
    "id": "store.sql_cluster_discovery.exists.app_error",
    "translation": "Failed to check if it exists."
  },
  {
    "id": "store.sql_cluster_discovery.get_all.app_error",
    "translation": "Failed to get all discovery rows."
  },
  {
    "id": "store.sql_cluster_discovery.save.app_error",
    "translation": "Failed to save ClusterDiscovery row."
  },
  {
    "id": "store.sql_cluster_discovery.set_last_ping.app_error",
    "translation": "Failed to update last ping at."
  },
  {
    "id": "store.sql_command.analytics_command_count.app_error",
    "translation": "Unable to count the commands."
  },
  {
    "id": "store.sql_command.get_by_trigger.app_error",
    "translation": "Unable to get the command."
  },
  {
    "id": "store.sql_command.save.delete.app_error",
    "translation": "Unable to delete the command."
  },
  {
    "id": "store.sql_command.save.delete_perm.app_error",
    "translation": "Unable to delete the command."
  },
  {
    "id": "store.sql_command.save.get.app_error",
    "translation": "Unable to get the command."
  },
  {
    "id": "store.sql_command.save.get_team.app_error",
    "translation": "Unable to get the commands."
  },
  {
    "id": "store.sql_command.save.saving.app_error",
    "translation": "Unable to save the Command."
  },
  {
    "id": "store.sql_command.save.saving_overwrite.app_error",
    "translation": "You cannot overwrite an existing Command."
  },
  {
    "id": "store.sql_command.save.update.app_error",
    "translation": "Unable to update the command."
  },
  {
    "id": "store.sql_command_webhooks.get.app_error",
    "translation": "Unable to get the webhook."
  },
  {
    "id": "store.sql_command_webhooks.save.app_error",
    "translation": "Unable to save the CommandWebhook."
  },
  {
    "id": "store.sql_command_webhooks.save.existing.app_error",
    "translation": "You cannot update an existing CommandWebhook."
  },
  {
    "id": "store.sql_command_webhooks.try_use.app_error",
    "translation": "Unable to use the webhook."
  },
  {
    "id": "store.sql_command_webhooks.try_use.invalid.app_error",
    "translation": "Invalid webhook."
  },
  {
    "id": "store.sql_compliance.get.finding.app_error",
    "translation": "We encountered an error retrieving the compliance reports."
  },
  {
    "id": "store.sql_compliance.message_export.app_error",
    "translation": "Failed to select message export data."
  },
  {
    "id": "store.sql_compliance.save.saving.app_error",
    "translation": "We encountered an error saving the compliance report."
  },
  {
    "id": "store.sql_emoji.delete.app_error",
    "translation": "Unable to delete the emoji."
  },
  {
    "id": "store.sql_emoji.delete.no_results",
    "translation": "We couldn’t find the emoji to delete."
  },
  {
    "id": "store.sql_emoji.get.app_error",
    "translation": "Unable to get the emoji."
  },
  {
    "id": "store.sql_emoji.get_all.app_error",
    "translation": "Unable to get the emoji."
  },
  {
    "id": "store.sql_emoji.get_by_name.app_error",
    "translation": "Unable to get the emoji."
  },
  {
    "id": "store.sql_emoji.save.app_error",
    "translation": "Unable to save the emoji."
  },
  {
    "id": "store.sql_file_info.PermanentDeleteByUser.app_error",
    "translation": "Unable to delete attachments of the user."
  },
  {
    "id": "store.sql_file_info.attach_to_post.app_error",
    "translation": "Unable to attach the file info to the post."
  },
  {
    "id": "store.sql_file_info.delete_for_post.app_error",
    "translation": "Unable to delete the file info to the post."
  },
  {
    "id": "store.sql_file_info.get.app_error",
    "translation": "Unable to get the file info."
  },
  {
    "id": "store.sql_file_info.get_by_path.app_error",
    "translation": "Unable to get the file info by path."
  },
  {
    "id": "store.sql_file_info.get_for_post.app_error",
    "translation": "Unable to get the file info for the post."
  },
  {
    "id": "store.sql_file_info.get_for_user_id.app_error",
    "translation": "Unable to get the file info for the user."
  },
  {
    "id": "store.sql_file_info.get_with_options.app_error",
    "translation": "Unable to get the file info with options"
  },
  {
    "id": "store.sql_file_info.permanent_delete.app_error",
    "translation": "Unable to permanently delete the file info."
  },
  {
    "id": "store.sql_file_info.permanent_delete_batch.app_error",
    "translation": "We encountered an error permanently deleting the batch of file infos."
  },
  {
    "id": "store.sql_file_info.save.app_error",
    "translation": "Unable to save the file info."
  },
  {
    "id": "store.sql_group.app_error",
    "translation": "failed to build query."
  },
  {
    "id": "store.sql_group.group_syncable_already_deleted",
    "translation": "group syncable was already deleted"
  },
  {
    "id": "store.sql_group.no_rows",
    "translation": "no matching group found"
  },
  {
    "id": "store.sql_group.no_rows_changed",
    "translation": "no rows changed"
  },
  {
    "id": "store.sql_group.permanent_delete_members_by_user.app_error",
    "translation": "Unable to remove the group member with UserID \"{{.UserId}}\"."
  },
  {
    "id": "store.sql_group.unique_constraint",
    "translation": "a group with that name already exists"
  },
  {
    "id": "store.sql_group.uniqueness_error",
    "translation": "group member already exists"
  },
  {
    "id": "store.sql_job.delete.app_error",
    "translation": "Unable to delete the job."
  },
  {
    "id": "store.sql_job.get.app_error",
    "translation": "Unable to get the job."
  },
  {
    "id": "store.sql_job.get_all.app_error",
    "translation": "Unable to get the jobs."
  },
  {
    "id": "store.sql_job.get_count_by_status_and_type.app_error",
    "translation": "Unable to get the job count by status and type."
  },
  {
    "id": "store.sql_job.get_newest_job_by_status_and_type.app_error",
    "translation": "Unable to get the newest job by status and type."
  },
  {
    "id": "store.sql_job.save.app_error",
    "translation": "Unable to save the job."
  },
  {
    "id": "store.sql_job.update.app_error",
    "translation": "Unable to update the job."
  },
  {
    "id": "store.sql_license.get.app_error",
    "translation": "We encountered an error getting the license."
  },
  {
    "id": "store.sql_license.get.missing.app_error",
    "translation": "A license with that ID was not found."
  },
  {
    "id": "store.sql_license.save.app_error",
    "translation": "We encountered an error saving the license."
  },
  {
    "id": "store.sql_link_metadata.get.app_error",
    "translation": "Unable to get the link metadata."
  },
  {
    "id": "store.sql_link_metadata.save.app_error",
    "translation": "Unable to save the link metadata."
  },
  {
    "id": "store.sql_oauth.delete.commit_transaction.app_error",
    "translation": "Unable to commit transaction."
  },
  {
    "id": "store.sql_oauth.delete.open_transaction.app_error",
    "translation": "Unable to open transaction to delete the OAuth2 app."
  },
  {
    "id": "store.sql_oauth.delete_app.app_error",
    "translation": "An error occurred while deleting the OAuth2 App."
  },
  {
    "id": "store.sql_oauth.get_access_data.app_error",
    "translation": "We encountered an error finding the access token."
  },
  {
    "id": "store.sql_oauth.get_access_data_by_user_for_app.app_error",
    "translation": "We encountered an error finding all the access tokens."
  },
  {
    "id": "store.sql_oauth.get_app.find.app_error",
    "translation": "Unable to find the requested app."
  },
  {
    "id": "store.sql_oauth.get_app.finding.app_error",
    "translation": "We encountered an error finding the app."
  },
  {
    "id": "store.sql_oauth.get_app_by_user.find.app_error",
    "translation": "Unable to find any existing apps."
  },
  {
    "id": "store.sql_oauth.get_apps.find.app_error",
    "translation": "An error occurred while finding the OAuth2 Apps."
  },
  {
    "id": "store.sql_oauth.get_auth_data.find.app_error",
    "translation": "Unable to find the existing authorization code."
  },
  {
    "id": "store.sql_oauth.get_auth_data.finding.app_error",
    "translation": "We encountered an error finding the authorization code."
  },
  {
    "id": "store.sql_oauth.get_previous_access_data.app_error",
    "translation": "We encountered an error finding the access token."
  },
  {
    "id": "store.sql_oauth.permanent_delete_auth_data_by_user.app_error",
    "translation": "Unable to remove the authorization code."
  },
  {
    "id": "store.sql_oauth.remove_access_data.app_error",
    "translation": "Unable to remove the access token."
  },
  {
    "id": "store.sql_oauth.remove_auth_data.app_error",
    "translation": "Unable to remove the authorization code."
  },
  {
    "id": "store.sql_oauth.save_access_data.app_error",
    "translation": "Unable to save the access token."
  },
  {
    "id": "store.sql_oauth.save_app.existing.app_error",
    "translation": "Must call update for existing app."
  },
  {
    "id": "store.sql_oauth.save_app.save.app_error",
    "translation": "Unable to save the app."
  },
  {
    "id": "store.sql_oauth.save_auth_data.app_error",
    "translation": "Unable to save the authorization code."
  },
  {
    "id": "store.sql_oauth.update_access_data.app_error",
    "translation": "We encountered an error updating the access token."
  },
  {
    "id": "store.sql_oauth.update_app.find.app_error",
    "translation": "Unable to find the existing app to update."
  },
  {
    "id": "store.sql_oauth.update_app.finding.app_error",
    "translation": "We encountered an error finding the app."
  },
  {
    "id": "store.sql_oauth.update_app.update.app_error",
    "translation": "Unable to update the app."
  },
  {
    "id": "store.sql_oauth.update_app.updating.app_error",
    "translation": "We encountered an error updating the app."
  },
  {
    "id": "store.sql_plugin_store.compare_and_set.mysql_select.app_error",
    "translation": "Failed to query for existing row on MySQL after KVCompareAndSet with unchanged value."
  },
  {
    "id": "store.sql_plugin_store.compare_and_set.too_many_rows.app_error",
    "translation": "Found more than 1 row on MySQL after KVCompareAndSet with unchanged value."
  },
  {
    "id": "store.sql_plugin_store.delete.app_error",
    "translation": "Could not delete plugin key value."
  },
  {
    "id": "store.sql_plugin_store.get.app_error",
    "translation": "Could not get plugin key value."
  },
  {
    "id": "store.sql_plugin_store.list.app_error",
    "translation": "Unable to list all the plugin keys."
  },
  {
    "id": "store.sql_plugin_store.save.app_error",
    "translation": "Could not save or update plugin key value."
  },
  {
    "id": "store.sql_post.analytics_posts_count.app_error",
    "translation": "Unable to get post counts."
  },
  {
    "id": "store.sql_post.analytics_posts_count_by_day.app_error",
    "translation": "Unable to get post counts by day."
  },
  {
    "id": "store.sql_post.analytics_user_counts_posts_by_day.app_error",
    "translation": "Unable to get user counts with posts."
  },
  {
    "id": "store.sql_post.compliance_export.app_error",
    "translation": "Unable to get the compliance export posts."
  },
  {
    "id": "store.sql_post.delete.app_error",
    "translation": "Unable to delete the post."
  },
  {
    "id": "store.sql_post.get.app_error",
    "translation": "Unable to get the post."
  },
  {
    "id": "store.sql_post.get_direct_posts.app_error",
    "translation": "Unable to get direct posts."
  },
  {
    "id": "store.sql_post.get_flagged_posts.app_error",
    "translation": "Unable to get the flagged posts."
  },
  {
    "id": "store.sql_post.get_parents_posts.app_error",
    "translation": "Unable to get the parent post for the channel."
  },
  {
    "id": "store.sql_post.get_post_after_time.app_error",
    "translation": "Unable to get post after time bound."
  },
  {
    "id": "store.sql_post.get_post_id_around.app_error",
    "translation": "Unable to get post around time bound."
  },
  {
    "id": "store.sql_post.get_posts.app_error",
    "translation": "Limit exceeded for paging."
  },
  {
    "id": "store.sql_post.get_posts_around.get.app_error",
    "translation": "Unable to get the posts for the channel."
  },
  {
    "id": "store.sql_post.get_posts_around.get_parent.app_error",
    "translation": "Unable to get the parent posts for the channel."
  },
  {
    "id": "store.sql_post.get_posts_batch_for_indexing.get.app_error",
    "translation": "Unable to get the posts batch for indexing."
  },
  {
    "id": "store.sql_post.get_posts_by_ids.app_error",
    "translation": "Unable to get the posts."
  },
  {
    "id": "store.sql_post.get_posts_created_att.app_error",
    "translation": "Unable to get the posts for the channel."
  },
  {
    "id": "store.sql_post.get_posts_since.app_error",
    "translation": "Unable to get the posts for the channel."
  },
  {
    "id": "store.sql_post.get_root_posts.app_error",
    "translation": "Unable to get the posts for the channel."
  },
  {
    "id": "store.sql_post.overwrite.app_error",
    "translation": "Unable to overwrite the Post."
  },
  {
    "id": "store.sql_post.permanent_delete.app_error",
    "translation": "Unable to delete the post."
  },
  {
    "id": "store.sql_post.permanent_delete_all_comments_by_user.app_error",
    "translation": "Unable to delete the comments for user."
  },
  {
    "id": "store.sql_post.permanent_delete_batch.app_error",
    "translation": "We encountered an error permanently deleting the batch of posts."
  },
  {
    "id": "store.sql_post.permanent_delete_by_channel.app_error",
    "translation": "Unable to delete the posts by channel."
  },
  {
    "id": "store.sql_post.permanent_delete_by_user.app_error",
    "translation": "Unable to select the posts to delete for the user."
  },
  {
    "id": "store.sql_post.permanent_delete_by_user.too_many.app_error",
    "translation": "Unable to select the posts to delete for the user (too many), please re-run."
  },
  {
    "id": "store.sql_post.populate_reply_count.app_error",
    "translation": "Unable to get the post replies count"
  },
  {
    "id": "store.sql_post.save.app_error",
    "translation": "Unable to save the Post."
  },
  {
    "id": "store.sql_post.save.existing.app_error",
    "translation": "You cannot update an existing Post."
  },
  {
    "id": "store.sql_post.search.disabled",
    "translation": "Searching has been disabled on this server. Please contact your System Administrator."
  },
  {
    "id": "store.sql_post.update.app_error",
    "translation": "Unable to update the Post."
  },
  {
    "id": "store.sql_preference.cleanup_flags_batch.app_error",
    "translation": "We encountered an error cleaning up the batch of flags."
  },
  {
    "id": "store.sql_preference.delete.app_error",
    "translation": "We encountered an error while deleting preferences."
  },
  {
    "id": "store.sql_preference.get.app_error",
    "translation": "We encountered an error while finding preferences."
  },
  {
    "id": "store.sql_preference.get_all.app_error",
    "translation": "We encountered an error while finding preferences."
  },
  {
    "id": "store.sql_preference.get_category.app_error",
    "translation": "We encountered an error while finding preferences."
  },
  {
    "id": "store.sql_preference.insert.exists.app_error",
    "translation": "A preference with that user id, category, and name already exists."
  },
  {
    "id": "store.sql_preference.insert.save.app_error",
    "translation": "Unable to save the preference."
  },
  {
    "id": "store.sql_preference.permanent_delete_by_user.app_error",
    "translation": "We encountered an error while deleteing preferences."
  },
  {
    "id": "store.sql_preference.save.commit_transaction.app_error",
    "translation": "Unable to commit transaction to save preferences."
  },
  {
    "id": "store.sql_preference.save.missing_driver.app_error",
    "translation": "We encountered an error while updating preferences."
  },
  {
    "id": "store.sql_preference.save.open_transaction.app_error",
    "translation": "Unable to open transaction to save preferences."
  },
  {
    "id": "store.sql_preference.save.updating.app_error",
    "translation": "We encountered an error while updating preferences."
  },
  {
    "id": "store.sql_preference.update.app_error",
    "translation": "Unable to update the preference."
  },
  {
    "id": "store.sql_reaction.bulk_get_for_post_ids.app_error",
    "translation": "Unable to get reactions for post."
  },
  {
    "id": "store.sql_reaction.delete.app_error",
    "translation": "Unable to delete reaction."
  },
  {
    "id": "store.sql_reaction.delete.begin.app_error",
    "translation": "Unable to open transaction while deleting reaction."
  },
  {
    "id": "store.sql_reaction.delete.commit.app_error",
    "translation": "Unable to commit transaction while deleting reaction."
  },
  {
    "id": "store.sql_reaction.delete_all_with_emoji_name.delete_reactions.app_error",
    "translation": "Unable to delete all reactions with this emoji name."
  },
  {
    "id": "store.sql_reaction.delete_all_with_emoji_name.get_reactions.app_error",
    "translation": "Unable to get all reactions with this emoji name."
  },
  {
    "id": "store.sql_reaction.get_for_post.app_error",
    "translation": "Unable to get reactions for post."
  },
  {
    "id": "store.sql_reaction.permanent_delete_batch.app_error",
    "translation": "We encountered an error permanently deleting the batch of reactions."
  },
  {
    "id": "store.sql_reaction.save.begin.app_error",
    "translation": "Unable to open transaction while saving reaction."
  },
  {
    "id": "store.sql_reaction.save.commit.app_error",
    "translation": "Unable to commit transaction while saving reaction."
  },
  {
    "id": "store.sql_reaction.save.save.app_error",
    "translation": "Unable to save reaction."
  },
  {
    "id": "store.sql_recover.delete.app_error",
    "translation": "Unable to delete token."
  },
  {
    "id": "store.sql_recover.get_by_code.app_error",
    "translation": "Unable to get a token with this code."
  },
  {
    "id": "store.sql_recover.remove_all_tokens_by_type.app_error",
    "translation": "Unable to remove all the tokens of a type."
  },
  {
    "id": "store.sql_recover.save.app_error",
    "translation": "Unable to save the token."
  },
  {
    "id": "store.sql_role.delete.update.app_error",
    "translation": "Unable to delete the role."
  },
  {
    "id": "store.sql_role.get.app_error",
    "translation": "Unable to get role."
  },
  {
    "id": "store.sql_role.get_all.app_error",
    "translation": "Unable to get all the roles."
  },
  {
    "id": "store.sql_role.get_by_name.app_error",
    "translation": "Unable to get role."
  },
  {
    "id": "store.sql_role.get_by_names.app_error",
    "translation": "Unable to get roles."
  },
  {
    "id": "store.sql_role.permanent_delete_all.app_error",
    "translation": "We could not permanently delete all the roles."
  },
  {
    "id": "store.sql_role.save.insert.app_error",
    "translation": "Unable to save new role."
  },
  {
    "id": "store.sql_role.save.invalid_role.app_error",
    "translation": "The role was not valid."
  },
  {
    "id": "store.sql_role.save.open_transaction.app_error",
    "translation": "Failed to open the transaction to save the role."
  },
  {
    "id": "store.sql_role.save.update.app_error",
    "translation": "Unable to update role."
  },
  {
    "id": "store.sql_role.save_role.commit_transaction.app_error",
    "translation": "Failed to commit the transaction to save the role."
  },
  {
    "id": "store.sql_scheme.delete.role_update.app_error",
    "translation": "Unable to delete the roles belonging to this scheme."
  },
  {
    "id": "store.sql_scheme.delete.update.app_error",
    "translation": "Unable to delete the scheme."
  },
  {
    "id": "store.sql_scheme.get.app_error",
    "translation": "Unable to get the scheme."
  },
  {
    "id": "store.sql_scheme.permanent_delete_all.app_error",
    "translation": "We could not permanently delete the schemes."
  },
  {
    "id": "store.sql_scheme.reset_channels.app_error",
    "translation": "Unable to reset all channels using this scheme to the default scheme."
  },
  {
    "id": "store.sql_scheme.reset_teams.app_error",
    "translation": "Unable to reset all teams using this scheme to the default scheme."
  },
  {
    "id": "store.sql_scheme.save.insert.app_error",
    "translation": "Unable to create the scheme."
  },
  {
    "id": "store.sql_scheme.save.invalid_scheme.app_error",
    "translation": "The provided scheme is invalid."
  },
  {
    "id": "store.sql_scheme.save.open_transaction.app_error",
    "translation": "Failed to open the transaction to save the scheme."
  },
  {
    "id": "store.sql_scheme.save.retrieve_default_scheme_roles.app_error",
    "translation": "Unable to retrieve the default scheme roles."
  },
  {
    "id": "store.sql_scheme.save.update.app_error",
    "translation": "Unable to update the scheme."
  },
  {
    "id": "store.sql_scheme.save_scheme.commit_transaction.app_error",
    "translation": "Failed to commit the transaction to save the scheme."
  },
  {
    "id": "store.sql_session.analytics_session_count.app_error",
    "translation": "Unable to count the sessions."
  },
  {
    "id": "store.sql_session.get.app_error",
    "translation": "We encountered an error finding the session."
  },
  {
    "id": "store.sql_session.get_sessions.app_error",
    "translation": "We encountered an error while finding user sessions."
  },
  {
    "id": "store.sql_session.permanent_delete_sessions_by_user.app_error",
    "translation": "Unable to remove all the sessions for the user."
  },
  {
    "id": "store.sql_session.remove.app_error",
    "translation": "Unable to remove the session."
  },
  {
    "id": "store.sql_session.remove_all_sessions_for_team.app_error",
    "translation": "Unable to remove all the sessions."
  },
  {
    "id": "store.sql_session.save.app_error",
    "translation": "Unable to save the session."
  },
  {
    "id": "store.sql_session.save.existing.app_error",
    "translation": "Unable to update existing session."
  },
  {
    "id": "store.sql_session.update_device_id.app_error",
    "translation": "Unable to update the device id."
  },
  {
    "id": "store.sql_session.update_expires_at.app_error",
    "translation": "Unable to update expires_at."
  },
  {
    "id": "store.sql_session.update_last_activity.app_error",
    "translation": "Unable to update the last_activity_at."
  },
  {
    "id": "store.sql_session.update_props.app_error",
    "translation": "Unable to update session props."
  },
  {
    "id": "store.sql_session.update_roles.app_error",
    "translation": "Unable to update the roles."
  },
  {
    "id": "store.sql_status.get.app_error",
    "translation": "Encountered an error retrieving the status."
  },
  {
    "id": "store.sql_status.get.missing.app_error",
    "translation": "No entry for that status exists."
  },
  {
    "id": "store.sql_status.get_total_active_users_count.app_error",
    "translation": "We could not count the active users."
  },
  {
    "id": "store.sql_status.reset_all.app_error",
    "translation": "Encountered an error resetting all the statuses."
  },
  {
    "id": "store.sql_status.save.app_error",
    "translation": "Encountered an error saving the status."
  },
  {
    "id": "store.sql_status.update.app_error",
    "translation": "Encountered an error updating the status."
  },
  {
    "id": "store.sql_status.update_last_activity_at.app_error",
    "translation": "Unable to update the last activity date and time of the user."
  },
  {
    "id": "store.sql_system.get.app_error",
    "translation": "We encountered an error finding the system properties."
  },
  {
    "id": "store.sql_system.get_by_name.app_error",
    "translation": "Unable to find the system variable."
  },
  {
    "id": "store.sql_system.permanent_delete_by_name.app_error",
    "translation": "We could not permanently delete the system table entry."
  },
  {
    "id": "store.sql_system.save.app_error",
    "translation": "We encountered an error saving the system property."
  },
  {
    "id": "store.sql_system.update.app_error",
    "translation": "We encountered an error updating the system property."
  },
  {
    "id": "store.sql_team.analytics_get_team_count_for_scheme.app_error",
    "translation": "Unable to get the channel count for the scheme."
  },
  {
    "id": "store.sql_team.analytics_private_team_count.app_error",
    "translation": "Unable to count the private teams."
  },
  {
    "id": "store.sql_team.analytics_public_team_count.app_error",
    "translation": "Unable to count the public teams."
  },
  {
    "id": "store.sql_team.analytics_team_count.app_error",
    "translation": "Unable to count the teams."
  },
  {
    "id": "store.sql_team.clear_all_custom_role_assignments.commit_transaction.app_error",
    "translation": "Failed to commit the database transaction."
  },
  {
    "id": "store.sql_team.clear_all_custom_role_assignments.open_transaction.app_error",
    "translation": "Failed to begin the database transaction."
  },
  {
    "id": "store.sql_team.clear_all_custom_role_assignments.select.app_error",
    "translation": "Failed to retrieve the team members."
  },
  {
    "id": "store.sql_team.clear_all_custom_role_assignments.update.app_error",
    "translation": "Failed to update the team member."
  },
  {
    "id": "store.sql_team.get.find.app_error",
    "translation": "Unable to find the existing team."
  },
  {
    "id": "store.sql_team.get.finding.app_error",
    "translation": "We encountered an error finding the team."
  },
  {
    "id": "store.sql_team.get_active_member_count.app_error",
    "translation": "Unable to count the team members."
  },
  {
    "id": "store.sql_team.get_all.app_error",
    "translation": "We could not get all teams."
  },
  {
    "id": "store.sql_team.get_all_private_team_listing.app_error",
    "translation": "We could not get all private teams."
  },
  {
    "id": "store.sql_team.get_all_team_listing.app_error",
    "translation": "We could not get all teams."
  },
  {
    "id": "store.sql_team.get_by_invite_id.find.app_error",
    "translation": "Unable to find the existing team."
  },
  {
    "id": "store.sql_team.get_by_invite_id.finding.app_error",
    "translation": "Unable to find the existing team."
  },
  {
    "id": "store.sql_team.get_by_name.app_error",
    "translation": "Unable to find the existing team."
  },
  {
    "id": "store.sql_team.get_by_name.missing.app_error",
    "translation": "Unable to find the existing team."
  },
  {
    "id": "store.sql_team.get_by_names.app_error",
    "translation": "Unable to get the teams by names"
  },
  {
    "id": "store.sql_team.get_by_names.missing.app_error",
    "translation": "Unable to find some of the requested teams"
  },
  {
    "id": "store.sql_team.get_by_scheme.app_error",
    "translation": "Unable to get the channels for the provided scheme."
  },
  {
    "id": "store.sql_team.get_member.app_error",
    "translation": "Unable to get the team member."
  },
  {
    "id": "store.sql_team.get_member.missing.app_error",
    "translation": "No team member found for that user ID and team ID."
  },
  {
    "id": "store.sql_team.get_member_count.app_error",
    "translation": "Unable to count the team members."
  },
  {
    "id": "store.sql_team.get_members.app_error",
    "translation": "Unable to get the team members."
  },
  {
    "id": "store.sql_team.get_members_by_ids.app_error",
    "translation": "Unable to get the team members."
  },
  {
    "id": "store.sql_team.get_unread.app_error",
    "translation": "Unable to get the teams unread messages."
  },
  {
    "id": "store.sql_team.get_user_team_ids.app_error",
    "translation": "Unable to get the list of teams of a user."
  },
  {
    "id": "store.sql_team.migrate_team_members.commit_transaction.app_error",
    "translation": "Failed to commit the database transaction."
  },
  {
    "id": "store.sql_team.migrate_team_members.open_transaction.app_error",
    "translation": "Failed to open the database transaction."
  },
  {
    "id": "store.sql_team.migrate_team_members.select.app_error",
    "translation": " Failed to select the batch of team members."
  },
  {
    "id": "store.sql_team.migrate_team_members.update.app_error",
    "translation": "Failed to update the team member."
  },
  {
    "id": "store.sql_team.permanent_delete.app_error",
    "translation": "Unable to delete the existing team."
  },
  {
    "id": "store.sql_team.remove_member.app_error",
    "translation": "Unable to remove the team member."
  },
  {
    "id": "store.sql_team.reset_all_team_schemes.app_error",
    "translation": "We could not reset the team schemes."
  },
  {
    "id": "store.sql_team.save.app_error",
    "translation": "Unable to save the team."
  },
  {
    "id": "store.sql_team.save.domain_exists.app_error",
    "translation": "A team with that name already exists."
  },
  {
    "id": "store.sql_team.save.existing.app_error",
    "translation": "Must call update for existing team."
  },
  {
    "id": "store.sql_team.save_member.exists.app_error",
    "translation": "A team member with that ID already exists."
  },
  {
    "id": "store.sql_team.save_member.save.app_error",
    "translation": "Unable to save the team member."
  },
  {
    "id": "store.sql_team.search_all_team.app_error",
    "translation": "We encountered an error searching teams."
  },
  {
    "id": "store.sql_team.search_open_team.app_error",
    "translation": "We encountered an error searching open teams."
  },
  {
    "id": "store.sql_team.search_private_team.app_error",
    "translation": "We encountered an error searching private teams."
  },
  {
    "id": "store.sql_team.update.app_error",
    "translation": "Unable to update the team."
  },
  {
    "id": "store.sql_team.update.find.app_error",
    "translation": "Unable to find the existing team to update."
  },
  {
    "id": "store.sql_team.update.finding.app_error",
    "translation": "We encountered an error finding the team."
  },
  {
    "id": "store.sql_team.update.updating.app_error",
    "translation": "We encountered an error updating the team."
  },
  {
    "id": "store.sql_team.update_last_team_icon_update.app_error",
    "translation": "Unable to update the date of the last team icon update."
  },
  {
    "id": "store.sql_team.user_belongs_to_teams.app_error",
    "translation": "Unable to determine if the user belongs to a list of teams."
  },
  {
    "id": "store.sql_terms_of_service.save.app_error",
    "translation": "Unable to save terms of service."
  },
  {
    "id": "store.sql_terms_of_service_store.get.app_error",
    "translation": "Unable to fetch terms of service."
  },
  {
    "id": "store.sql_terms_of_service_store.get.no_rows.app_error",
    "translation": "No terms of service found."
  },
  {
    "id": "store.sql_terms_of_service_store.save.existing.app_error",
    "translation": "Must not call save for existing terms of service."
  },
  {
    "id": "store.sql_user.analytics_daily_active_users.app_error",
    "translation": "Unable to get the active users during the requested period."
  },
  {
    "id": "store.sql_user.analytics_get_inactive_users_count.app_error",
    "translation": "We could not count the inactive users."
  },
  {
    "id": "store.sql_user.analytics_get_system_admin_count.app_error",
    "translation": "Unable to get the system admin count."
  },
  {
    "id": "store.sql_user.app_error",
    "translation": "Failed to build query."
  },
  {
    "id": "store.sql_user.clear_all_custom_role_assignments.commit_transaction.app_error",
    "translation": "Failed to commit the database transaction."
  },
  {
    "id": "store.sql_user.clear_all_custom_role_assignments.open_transaction.app_error",
    "translation": "Failed to begin the database transaction."
  },
  {
    "id": "store.sql_user.clear_all_custom_role_assignments.select.app_error",
    "translation": "Failed to retrieve the users."
  },
  {
    "id": "store.sql_user.clear_all_custom_role_assignments.update.app_error",
    "translation": "Failed to update the user."
  },
  {
    "id": "store.sql_user.count.app_error",
    "translation": "UserCountOptions don't make sense."
  },
  {
    "id": "store.sql_user.demote_user_to_guest.channel_members_update.app_error",
    "translation": "Failed to update the user channels memberships."
  },
  {
    "id": "store.sql_user.demote_user_to_guest.commit_transaction.app_error",
    "translation": "Failed to commit the database transaction."
  },
  {
    "id": "store.sql_user.demote_user_to_guest.open_transaction.app_error",
    "translation": "Failed to begin the database transaction."
  },
  {
    "id": "store.sql_user.demote_user_to_guest.team_members_update.app_error",
    "translation": "Failed to update the user teams memberships."
  },
  {
    "id": "store.sql_user.demote_user_to_guest.user_update.app_error",
    "translation": "Failed to update the user."
  },
  {
    "id": "store.sql_user.get.app_error",
    "translation": "We encountered an error finding the account."
  },
  {
    "id": "store.sql_user.get_by_auth.missing_account.app_error",
    "translation": "Unable to find an existing account matching your authentication type for this team. This team may require an invite from the team owner to join."
  },
  {
    "id": "store.sql_user.get_by_auth.other.app_error",
    "translation": "We encountered an error trying to find the account by authentication type."
  },
  {
    "id": "store.sql_user.get_by_username.app_error",
    "translation": "Unable to find an existing account matching your username for this team. This team may require an invite from the team owner to join."
  },
  {
    "id": "store.sql_user.get_for_login.app_error",
    "translation": "Unable to find an existing account matching your credentials. This team may require an invite from the team owner to join."
  },
  {
    "id": "store.sql_user.get_for_login.multiple_users",
    "translation": "We found multiple users matching your credentials and were unable to log you in. Please contact an administrator."
  },
  {
    "id": "store.sql_user.get_known_users.get_users.app_error",
    "translation": "Unable to get know users from the database."
  },
  {
    "id": "store.sql_user.get_new_users.app_error",
    "translation": "We encountered an error while finding the new users."
  },
  {
    "id": "store.sql_user.get_profile_by_group_channel_ids_for_user.app_error",
    "translation": "We encountered an error while finding user profiles."
  },
  {
    "id": "store.sql_user.get_profiles.app_error",
    "translation": "We encountered an error while finding user profiles."
  },
  {
    "id": "store.sql_user.get_recently_active_users.app_error",
    "translation": "We encountered an error while finding the recently active users."
  },
  {
    "id": "store.sql_user.get_sysadmin_profiles.app_error",
    "translation": "We encountered an error while finding user profiles."
  },
  {
    "id": "store.sql_user.get_system_install_date.app_error",
    "translation": "Unable to infer the system date based on the first user creation date."
  },
  {
    "id": "store.sql_user.get_total_users_count.app_error",
    "translation": "We could not count the users."
  },
  {
    "id": "store.sql_user.get_unread_count.app_error",
    "translation": "We could not get the unread message count for the user."
  },
  {
    "id": "store.sql_user.get_unread_count_for_channel.app_error",
    "translation": "We could not get the unread message count for the user and channel."
  },
  {
    "id": "store.sql_user.get_users_batch_for_indexing.get_channel_members.app_error",
    "translation": "Unable to get the channel members for the users batch for indexing."
  },
  {
    "id": "store.sql_user.get_users_batch_for_indexing.get_team_members.app_error",
    "translation": "Unable to get the team members for the users batch for indexing."
  },
  {
    "id": "store.sql_user.get_users_batch_for_indexing.get_users.app_error",
    "translation": "Unable to get the users batch for indexing."
  },
  {
    "id": "store.sql_user.missing_account.const",
    "translation": "Unable to find the user."
  },
  {
    "id": "store.sql_user.permanent_delete.app_error",
    "translation": "Unable to delete the existing account."
  },
  {
    "id": "store.sql_user.promote_guest.channel_members_update.app_error",
    "translation": "Failed to update the user channels memberships."
  },
  {
    "id": "store.sql_user.promote_guest.commit_transaction.app_error",
    "translation": "Failed to commit the database transaction."
  },
  {
    "id": "store.sql_user.promote_guest.open_transaction.app_error",
    "translation": "Failed to begin the database transaction."
  },
  {
    "id": "store.sql_user.promote_guest.team_members_update.app_error",
    "translation": "Failed to update the user teams memberships."
  },
  {
    "id": "store.sql_user.promote_guest.user_update.app_error",
    "translation": "Failed to update the user."
  },
  {
    "id": "store.sql_user.save.app_error",
    "translation": "Unable to save the account."
  },
  {
    "id": "store.sql_user.save.email_exists.app_error",
    "translation": "An account with that email already exists."
  },
  {
    "id": "store.sql_user.save.email_exists.ldap_app_error",
    "translation": "This account does not use AD/LDAP authentication. Please sign in using email and password."
  },
  {
    "id": "store.sql_user.save.email_exists.saml_app_error",
    "translation": "This account does not use SAML authentication. Please sign in using email and password."
  },
  {
    "id": "store.sql_user.save.existing.app_error",
    "translation": "Must call update for existing user."
  },
  {
    "id": "store.sql_user.save.max_accounts.app_error",
    "translation": "This team has reached the maximum number of allowed accounts. Contact your System Administrator to set a higher limit."
  },
  {
    "id": "store.sql_user.save.member_count.app_error",
    "translation": "Failed to get current team member count."
  },
  {
    "id": "store.sql_user.save.username_exists.app_error",
    "translation": "An account with that username already exists."
  },
  {
    "id": "store.sql_user.save.username_exists.ldap_app_error",
    "translation": "An account with that username already exists. Please contact your Administrator."
  },
  {
    "id": "store.sql_user.save.username_exists.saml_app_error",
    "translation": "An account with that username already exists. Please contact your Administrator."
  },
  {
    "id": "store.sql_user.search.app_error",
    "translation": "Unable to find any user matching the search parameters."
  },
  {
    "id": "store.sql_user.update.app_error",
    "translation": "Unable to update the account."
  },
  {
    "id": "store.sql_user.update.can_not_change_ldap.app_error",
    "translation": "Can not change fields set by AD/LDAP."
  },
  {
    "id": "store.sql_user.update.email_taken.app_error",
    "translation": "This email is already taken. Please choose another."
  },
  {
    "id": "store.sql_user.update.find.app_error",
    "translation": "Unable to find the existing account to update."
  },
  {
    "id": "store.sql_user.update.finding.app_error",
    "translation": "We encountered an error finding the account."
  },
  {
    "id": "store.sql_user.update.updating.app_error",
    "translation": "We encountered an error updating the account."
  },
  {
    "id": "store.sql_user.update.username_taken.app_error",
    "translation": "This username is already taken. Please choose another."
  },
  {
    "id": "store.sql_user.update_active_for_multiple_users.getting_changed_users.app_error",
    "translation": "Unable to get the list of deactivate guests ids."
  },
  {
    "id": "store.sql_user.update_active_for_multiple_users.updating.app_error",
    "translation": "Unable to deactivate guests."
  },
  {
    "id": "store.sql_user.update_auth_data.app_error",
    "translation": "Unable to update the auth data."
  },
  {
    "id": "store.sql_user.update_auth_data.email_exists.app_error",
    "translation": "Unable to switch account to {{.Service}}. An account using the email {{.Email}} already exists."
  },
  {
    "id": "store.sql_user.update_failed_pwd_attempts.app_error",
    "translation": "Unable to update the failed_attempts."
  },
  {
    "id": "store.sql_user.update_last_picture_update.app_error",
    "translation": "Unable to update the update_at."
  },
  {
    "id": "store.sql_user.update_mfa_active.app_error",
    "translation": "We encountered an error updating the user's MFA active status."
  },
  {
    "id": "store.sql_user.update_mfa_secret.app_error",
    "translation": "We encountered an error updating the user's MFA secret."
  },
  {
    "id": "store.sql_user.update_password.app_error",
    "translation": "Unable to update the user password."
  },
  {
    "id": "store.sql_user.update_update.app_error",
    "translation": "Unable to update the date of the last update of the user."
  },
  {
    "id": "store.sql_user.verify_email.app_error",
    "translation": "Unable to update verify email field."
  },
  {
    "id": "store.sql_user_access_token.delete.app_error",
    "translation": "Unable to delete the personal access token."
  },
  {
    "id": "store.sql_user_access_token.get.app_error",
    "translation": "Unable to get the personal access token."
  },
  {
    "id": "store.sql_user_access_token.get_all.app_error",
    "translation": "Unable to get all personal access tokens."
  },
  {
    "id": "store.sql_user_access_token.get_by_token.app_error",
    "translation": "Unable to get the personal access token by token."
  },
  {
    "id": "store.sql_user_access_token.get_by_user.app_error",
    "translation": "Unable to get the personal access tokens by user."
  },
  {
    "id": "store.sql_user_access_token.save.app_error",
    "translation": "Unable to save the personal access token."
  },
  {
    "id": "store.sql_user_access_token.search.app_error",
    "translation": "We encountered an error searching user access tokens."
  },
  {
    "id": "store.sql_user_access_token.update_token_disable.app_error",
    "translation": "Unable to disable the access token."
  },
  {
    "id": "store.sql_user_access_token.update_token_enable.app_error",
    "translation": "Unable to enable the access token."
  },
  {
    "id": "store.sql_user_terms_of_service.delete.app_error",
    "translation": "Unable to delete terms of service."
  },
  {
    "id": "store.sql_user_terms_of_service.get_by_user.app_error",
    "translation": "Unable to fetch terms of service."
  },
  {
    "id": "store.sql_user_terms_of_service.get_by_user.no_rows.app_error",
    "translation": "No terms of service found."
  },
  {
    "id": "store.sql_user_terms_of_service.save.app_error",
    "translation": "Unable to save terms of service."
  },
  {
    "id": "store.sql_webhooks.analytics_incoming_count.app_error",
    "translation": "Unable to count the incoming webhooks."
  },
  {
    "id": "store.sql_webhooks.analytics_outgoing_count.app_error",
    "translation": "Unable to count the outgoing webhooks."
  },
  {
    "id": "store.sql_webhooks.delete_incoming.app_error",
    "translation": "Unable to delete the webhook."
  },
  {
    "id": "store.sql_webhooks.delete_outgoing.app_error",
    "translation": "Unable to delete the webhook."
  },
  {
    "id": "store.sql_webhooks.get_incoming.app_error",
    "translation": "Unable to get the webhook."
  },
  {
    "id": "store.sql_webhooks.get_incoming_by_channel.app_error",
    "translation": "Unable to get the webhooks."
  },
  {
    "id": "store.sql_webhooks.get_incoming_by_user.app_error",
    "translation": "Unable to get the webhook."
  },
  {
    "id": "store.sql_webhooks.get_outgoing.app_error",
    "translation": "Unable to get the webhook."
  },
  {
    "id": "store.sql_webhooks.get_outgoing_by_channel.app_error",
    "translation": "Unable to get the webhooks."
  },
  {
    "id": "store.sql_webhooks.get_outgoing_by_team.app_error",
    "translation": "Unable to get the webhooks."
  },
  {
    "id": "store.sql_webhooks.permanent_delete_incoming_by_channel.app_error",
    "translation": "Unable to delete the webhook."
  },
  {
    "id": "store.sql_webhooks.permanent_delete_incoming_by_user.app_error",
    "translation": "Unable to delete the webhook."
  },
  {
    "id": "store.sql_webhooks.permanent_delete_outgoing_by_channel.app_error",
    "translation": "Unable to delete the webhook."
  },
  {
    "id": "store.sql_webhooks.permanent_delete_outgoing_by_user.app_error",
    "translation": "Unable to delete the webhook."
  },
  {
    "id": "store.sql_webhooks.save_incoming.app_error",
    "translation": "Unable to save the IncomingWebhook."
  },
  {
    "id": "store.sql_webhooks.save_incoming.existing.app_error",
    "translation": "You cannot overwrite an existing IncomingWebhook."
  },
  {
    "id": "store.sql_webhooks.save_outgoing.app_error",
    "translation": "Unable to save the OutgoingWebhook."
  },
  {
    "id": "store.sql_webhooks.save_outgoing.override.app_error",
    "translation": "You cannot overwrite an existing OutgoingWebhook."
  },
  {
    "id": "store.sql_webhooks.update_incoming.app_error",
    "translation": "Unable to update the IncomingWebhook."
  },
  {
    "id": "store.sql_webhooks.update_outgoing.app_error",
    "translation": "Unable to update the webhook."
  },
  {
    "id": "store.update_error",
    "translation": "update error"
  },
  {
    "id": "system.message.name",
    "translation": "System"
  },
  {
    "id": "utils.file.list_directory.local.app_error",
    "translation": "Encountered an error listing directory from local server file storage."
  },
  {
    "id": "utils.file.list_directory.s3.app_error",
    "translation": "Encountered an error listing directory from S3."
  },
  {
    "id": "utils.file.remove_directory.local.app_error",
    "translation": "Encountered an error removing directory from local server file storage."
  },
  {
    "id": "utils.file.remove_directory.s3.app_error",
    "translation": "Encountered an error removing directory from S3."
  },
  {
    "id": "utils.file.remove_file.local.app_error",
    "translation": "Encountered an error removing file from local server file storage."
  },
  {
    "id": "utils.file.remove_file.s3.app_error",
    "translation": "Encountered an error removing file from S3."
  },
  {
    "id": "utils.mail.connect_smtp.helo.app_error",
    "translation": "Failed to set HELO."
  },
  {
    "id": "utils.mail.connect_smtp.open.app_error",
    "translation": "Failed to open connection."
  },
  {
    "id": "utils.mail.connect_smtp.open_tls.app_error",
    "translation": "Failed to open TLS connection."
  },
  {
    "id": "utils.mail.new_client.auth.app_error",
    "translation": "Failed to authenticate on SMTP server."
  },
  {
    "id": "utils.mail.sendMail.attachments.write_error",
    "translation": "Failed to write attachment to email"
  },
  {
    "id": "utils.mail.send_mail.close.app_error",
    "translation": "Failed to close connection to SMTP server."
  },
  {
    "id": "utils.mail.send_mail.from_address.app_error",
    "translation": "Error setting \"From Address\""
  },
  {
    "id": "utils.mail.send_mail.msg.app_error",
    "translation": "Failed to write email message."
  },
  {
    "id": "utils.mail.send_mail.msg_data.app_error",
    "translation": "Failed to add email message data."
  },
  {
    "id": "utils.mail.send_mail.to_address.app_error",
    "translation": "Error setting \"To Address\"."
  },
  {
    "id": "web.command_webhook.command.app_error",
    "translation": "Couldn't find the command."
  },
  {
    "id": "web.command_webhook.invalid.app_error",
    "translation": "Invalid webhook."
  },
  {
    "id": "web.command_webhook.parse.app_error",
    "translation": "Unable to parse incoming data."
  },
  {
    "id": "web.error.unsupported_browser.browser_get_latest.chrome",
    "translation": "Get the latest Chrome browser"
  },
  {
    "id": "web.error.unsupported_browser.browser_get_latest.firefox",
    "translation": "Get the latest Firefox browser"
  },
  {
    "id": "web.error.unsupported_browser.browser_get_latest.safari",
    "translation": "Get the latest Safari browser"
  },
  {
    "id": "web.error.unsupported_browser.browser_title.chrome",
    "translation": "Google Chrome"
  },
  {
    "id": "web.error.unsupported_browser.browser_title.edge",
    "translation": "Microsoft Edge"
  },
  {
    "id": "web.error.unsupported_browser.browser_title.firefox",
    "translation": "Firefox"
  },
  {
    "id": "web.error.unsupported_browser.browser_title.safari",
    "translation": "Safari"
  },
  {
    "id": "web.error.unsupported_browser.download",
    "translation": "Download the App"
  },
  {
    "id": "web.error.unsupported_browser.download_app_or_upgrade_browser",
    "translation": "Download the Mattermost app or use a supported browser for a better experience."
  },
  {
    "id": "web.error.unsupported_browser.download_the_app",
    "translation": "Download the App"
  },
  {
    "id": "web.error.unsupported_browser.install_guide.mac",
    "translation": "Install Guide"
  },
  {
    "id": "web.error.unsupported_browser.install_guide.windows",
    "translation": "Install Guide"
  },
  {
    "id": "web.error.unsupported_browser.learn_more",
    "translation": "Learn more about supported browsers."
  },
  {
    "id": "web.error.unsupported_browser.min_browser_version.chrome",
    "translation": "Version 61+"
  },
  {
    "id": "web.error.unsupported_browser.min_browser_version.edge",
    "translation": "Version 44+"
  },
  {
    "id": "web.error.unsupported_browser.min_browser_version.firefox",
    "translation": "Version 60+"
  },
  {
    "id": "web.error.unsupported_browser.min_browser_version.safari",
    "translation": "Version 12+"
  },
  {
    "id": "web.error.unsupported_browser.min_os_version.mac",
    "translation": "macOS 10.9+"
  },
  {
    "id": "web.error.unsupported_browser.min_os_version.windows",
    "translation": "Windows 7+"
  },
  {
    "id": "web.error.unsupported_browser.no_longer_support",
    "translation": "This browser is no longer supported by Mattermost"
  },
  {
    "id": "web.error.unsupported_browser.no_longer_support_version",
    "translation": "This version of your browser is no longer supported by Mattermost"
  },
  {
    "id": "web.error.unsupported_browser.open_system_browser.edge",
    "translation": "Open Edge"
  },
  {
    "id": "web.error.unsupported_browser.system_browser_make_default",
    "translation": "Make default"
  },
  {
    "id": "web.error.unsupported_browser.system_browser_or",
    "translation": "or"
  },
  {
    "id": "web.get_access_token.internal_saving.app_error",
    "translation": "Unable to update the user access data."
  },
  {
    "id": "web.incoming_webhook.channel.app_error",
    "translation": "Couldn't find the channel."
  },
  {
    "id": "web.incoming_webhook.channel_locked.app_error",
    "translation": "This webhook is not permitted to post to the requested channel."
  },
  {
    "id": "web.incoming_webhook.disabled.app_error",
    "translation": "Incoming webhooks have been disabled by the system admin."
  },
  {
    "id": "web.incoming_webhook.invalid.app_error",
    "translation": "Invalid webhook."
  },
  {
    "id": "web.incoming_webhook.parse.app_error",
    "translation": "Unable to parse incoming data."
  },
  {
    "id": "web.incoming_webhook.permissions.app_error",
    "translation": "Inappropriate channel permissions."
  },
  {
    "id": "web.incoming_webhook.split_props_length.app_error",
    "translation": "Unable to split webhook props into {{.Max}} character parts."
  },
  {
    "id": "web.incoming_webhook.text.app_error",
    "translation": "No text specified."
  },
  {
    "id": "web.incoming_webhook.user.app_error",
    "translation": "Couldn't find the user."
  }
]<|MERGE_RESOLUTION|>--- conflicted
+++ resolved
@@ -6067,8 +6067,6 @@
     "translation": "You've reached the limit of the number of allowed channels."
   },
   {
-<<<<<<< HEAD
-=======
     "id": "store.sql_channel.save_direct_channel.add_members.app_error",
     "translation": "Unable to add direct channel members."
   },
@@ -6081,7 +6079,6 @@
     "translation": "Unable to save direct channel."
   },
   {
->>>>>>> 729a84a3
     "id": "store.sql_channel.save_direct_channel.not_direct.app_error",
     "translation": "Not a direct channel attempted to be created with SaveDirectChannel."
   },
