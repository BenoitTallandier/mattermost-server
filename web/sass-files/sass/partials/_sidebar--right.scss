--- conflicted
+++ resolved
@@ -8,11 +8,7 @@
     padding: 0;
     background: #fff;
     @include single-transition(transform, 0.5s, ease);
-<<<<<<< HEAD
-    right: -400px;
-=======
     @include translateX(400px);
->>>>>>> f51d45f6
 
     &.move--left {
         @include translateX(0);
